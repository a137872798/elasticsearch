--- conflicted
+++ resolved
@@ -360,11 +360,7 @@
                  * limit. And 2/3 of 190 is 126. Which is pretty much what we
                  * expect. Sort of. 
                  */
-<<<<<<< HEAD
-                int bucketThatBreaks = 922;
-=======
                 int bucketThatBreaks = 646;
->>>>>>> cd5910bd
                 for (int b = 0; b < bucketThatBreaks; b++) {
                     try {
                         leaf.collect(0, b);
