--- conflicted
+++ resolved
@@ -58,22 +58,13 @@
                     + "]. This limit can be set by changing the [" + MAX_BUCKET_SIZE.getKey()
                     + "] index level setting.");
         }
-<<<<<<< HEAD
-        List<String> metricNames = metricFields.stream().map(MultiValuesSourceFieldConfig::getFieldName).collect(toList());
-        List<ValuesSource.Numeric> metricValuesSources = metricFields.stream().map(config -> {
+        List<TopMetricsAggregator.MetricSource> metricSources = metricFields.stream().map(config -> {
                     ValuesSourceConfig resolved = ValuesSourceConfig.resolve(
                             searchContext.getQueryShardContext(), ValueType.NUMERIC,
                             config.getFieldName(), config.getScript(), config.getMissing(), config.getTimeZone(), null,
                         CoreValuesSourceType.NUMERIC, TopMetricsAggregationBuilder.NAME);
-                    return (ValuesSource.Numeric) resolved.toValuesSource();
-=======
-        List<TopMetricsAggregator.MetricSource> metricSources = metricFields.stream().map(config -> {
-                    ValuesSourceConfig<ValuesSource.Numeric> resolved = ValuesSourceConfig.resolve(
-                            searchContext.getQueryShardContext(), ValueType.NUMERIC,
-                            config.getFieldName(), config.getScript(), config.getMissing(), config.getTimeZone(), null);
                     return new TopMetricsAggregator.MetricSource(config.getFieldName(), resolved.format(),
-                            resolved.toValuesSource(searchContext.getQueryShardContext()));
->>>>>>> 800ba311
+                        (ValuesSource.Numeric) resolved.toValuesSource());
                 }).collect(toList());
         return new TopMetricsAggregator(name, searchContext, parent, pipelineAggregators, metaData, size,
                 sortBuilders.get(0), metricSources);
