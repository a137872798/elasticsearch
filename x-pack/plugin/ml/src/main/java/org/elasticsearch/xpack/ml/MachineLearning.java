--- conflicted
+++ resolved
@@ -87,6 +87,7 @@
 import org.elasticsearch.xpack.core.ml.action.IsolateDatafeedAction;
 import org.elasticsearch.xpack.core.ml.action.KillProcessAction;
 import org.elasticsearch.xpack.core.ml.action.MlInfoAction;
+import org.elasticsearch.xpack.core.ml.action.MlUpgradeAction;
 import org.elasticsearch.xpack.core.ml.action.OpenJobAction;
 import org.elasticsearch.xpack.core.ml.action.PersistJobAction;
 import org.elasticsearch.xpack.core.ml.action.PostCalendarEventsAction;
@@ -96,7 +97,6 @@
 import org.elasticsearch.xpack.core.ml.action.PutDatafeedAction;
 import org.elasticsearch.xpack.core.ml.action.PutFilterAction;
 import org.elasticsearch.xpack.core.ml.action.PutJobAction;
-import org.elasticsearch.xpack.core.ml.action.MlUpgradeAction;
 import org.elasticsearch.xpack.core.ml.action.RevertModelSnapshotAction;
 import org.elasticsearch.xpack.core.ml.action.RunAnalyticsAction;
 import org.elasticsearch.xpack.core.ml.action.StartDatafeedAction;
@@ -143,6 +143,7 @@
 import org.elasticsearch.xpack.ml.action.TransportIsolateDatafeedAction;
 import org.elasticsearch.xpack.ml.action.TransportKillProcessAction;
 import org.elasticsearch.xpack.ml.action.TransportMlInfoAction;
+import org.elasticsearch.xpack.ml.action.TransportMlUpgradeAction;
 import org.elasticsearch.xpack.ml.action.TransportOpenJobAction;
 import org.elasticsearch.xpack.ml.action.TransportPersistJobAction;
 import org.elasticsearch.xpack.ml.action.TransportPostCalendarEventsAction;
@@ -152,7 +153,6 @@
 import org.elasticsearch.xpack.ml.action.TransportPutDatafeedAction;
 import org.elasticsearch.xpack.ml.action.TransportPutFilterAction;
 import org.elasticsearch.xpack.ml.action.TransportPutJobAction;
-import org.elasticsearch.xpack.ml.action.TransportMlUpgradeAction;
 import org.elasticsearch.xpack.ml.action.TransportRevertModelSnapshotAction;
 import org.elasticsearch.xpack.ml.action.TransportRunAnalyticsAction;
 import org.elasticsearch.xpack.ml.action.TransportStartDatafeedAction;
@@ -469,13 +469,9 @@
                 jobDataCountsPersister,
                 datafeedManager,
                 auditor,
-<<<<<<< HEAD
-                new MlAssignmentNotifier(auditor, clusterService),
+                new MlAssignmentNotifier(settings, auditor, threadPool, client, clusterService),
+                memoryTracker,
                 analyticsProcessManager
-=======
-                new MlAssignmentNotifier(settings, auditor, threadPool, client, clusterService),
-                memoryTracker
->>>>>>> d21df2a1
         );
     }
 
@@ -562,11 +558,8 @@
             new RestGetCalendarEventsAction(settings, restController),
             new RestPostCalendarEventAction(settings, restController),
             new RestFindFileStructureAction(settings, restController),
-<<<<<<< HEAD
+            new RestUpgradeMlAction(settings, restController),
             new RestRunAnalyticsAction(settings, restController)
-=======
-            new RestUpgradeMlAction(settings, restController)
->>>>>>> d21df2a1
         );
     }
 
@@ -625,11 +618,8 @@
                 new ActionHandler<>(PostCalendarEventsAction.INSTANCE, TransportPostCalendarEventsAction.class),
                 new ActionHandler<>(PersistJobAction.INSTANCE, TransportPersistJobAction.class),
                 new ActionHandler<>(FindFileStructureAction.INSTANCE, TransportFindFileStructureAction.class),
-<<<<<<< HEAD
+                new ActionHandler<>(MlUpgradeAction.INSTANCE, TransportMlUpgradeAction.class),
                 new ActionHandler<>(RunAnalyticsAction.INSTANCE, TransportRunAnalyticsAction.class)
-=======
-                new ActionHandler<>(MlUpgradeAction.INSTANCE, TransportMlUpgradeAction.class)
->>>>>>> d21df2a1
         );
     }
     @Override
