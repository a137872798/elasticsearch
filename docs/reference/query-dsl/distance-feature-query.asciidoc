[[query-dsl-distance-feature-query]]
=== Distance feature query
++++
<titleabbrev>Distance feature</titleabbrev>
++++

<<<<<<< HEAD
Boosts the <<query-filter-context, relevance score>> of documents closer to a
=======
Boosts the <<relevance-scores,relevance score>> of documents closer to a
>>>>>>> b78053c3
provided `origin` date or point. For example, you can use this query to give
more weight to documents closer to a certain date or location.

You can use the `distance_feature` query to find the nearest neighbors to a
location. You can also use the query in a <<query-dsl-bool-query,`bool`>>
search's `should` filter to add boosted relevance scores to the `bool` query's
scores.


[[distance-feature-query-ex-request]]
==== Example request

[[distance-feature-index-setup]]
===== Index setup
To use the `distance_feature` query, your index must include a <<date, `date`>>,
<<date_nanos, `date_nanos`>> or <<geo-point,`geo_point`>> field.

To see how you can set up an index for the `distance_feature` query, try the
following example.

. Create an `items` index with the following field mapping:
+
--

* `name`, a <<keyword,`keyword`>> field
* `production_date`, a <<date, `date`>> field
* `location`, a <<geo-point,`geo_point`>> field

[source,js]
----
PUT /items
{
  "mappings": {
    "properties": {
      "name": {
        "type": "keyword"
      },
      "production_date": {
        "type": "date"
      },
      "location": {
        "type": "geo_point"
      }
    }
  }
}
----
// CONSOLE
// TESTSETUP
--

. Index several documents to this index.
+
--
[source,js]
----
PUT /items/_doc/1?refresh
{
  "name" : "chocolate",
  "production_date": "2018-02-01",
  "location": [-71.34, 41.12]
}

PUT /items/_doc/2?refresh
{
  "name" : "chocolate",
  "production_date": "2018-01-01",
  "location": [-71.3, 41.15]
}


PUT /items/_doc/3?refresh
{
  "name" : "chocolate",
  "production_date": "2017-12-01",
  "location": [-71.3, 41.12]
}
----
// CONSOLE
--


[[distance-feature-query-ex-query]]
===== Example queries

[[distance-feature-query-date-ex]]
====== Boost documents based on date
The following `bool` search returns documents with a `name` value of
`chocolate`. The search also uses the `distance_feature` query to increase the
relevance score of documents with a `production_date` value closer to `now`.

[source,js]
----
GET /items/_search
{
  "query": {
    "bool": {
      "must": {
        "match": {
          "name": "chocolate"
        }
      },
      "should": {
        "distance_feature": {
          "field": "production_date",
          "pivot": "7d",
          "origin": "now"
        }
      }
    }
  }
}
----
// CONSOLE

[[distance-feature-query-distance-ex]]
====== Boost documents based on location
The following `bool` search returns documents with a `name` value of
`chocolate`. The search also uses the `distance_feature` query to increase the
relevance score of documents with a `location` value closer to `[-71.3, 41.15]`.

[source,js]
----
GET /items/_search
{
  "query": {
    "bool": {
      "must": {
        "match": {
          "name": "chocolate"
        }
      },
      "should": {
        "distance_feature": {
          "field": "location",
          "pivot": "1000m",
          "origin": [-71.3, 41.15]
        }
      }
    }
  }
}
----
// CONSOLE


[[distance-feature-top-level-params]]
==== Top-level parameters for `distance_feature`
`field`::
(Required, string) Name of the field used to calculate distances. This field
must meet the following criteria:

* Be a <<date, `date`>>, <<date_nanos, `date_nanos`>> or
<<geo-point,`geo_point`>> field
* Have an <<mapping-index,`index`>> mapping parameter value of `true`, which is
the default
* Have an <<doc-values,`doc_values`>> mapping parameter value of `true`, which
is the default

`origin`::
+
--
(Required, string) Date or point of origin used to calculate distances.

If the `field` value is a <<date, `date`>> or <<date_nanos, `date_nanos`>>
field, the `origin` value must be a <<date-format-pattern,date>>.
<<date-math,Date Math>>, such as `now-1h`, is supported.

If the `field` value is a <<geo-point,`geo_point`>> field, the `origin` value
must be a geopoint.
--

`pivot`::
+
--
(Required, <<time-units,time unit>> or <<distance-units,distance unit>>)
Distance from the `origin` at which relevance scores receive half of the `boost`
value.

If the `field` value is a <<date, `date`>> or <<date_nanos, `date_nanos`>>
field, the `pivot` value must be a <<time-units,time unit>>, such as `1h` or
`10d`.

If the `field` value is a <<geo-point,`geo_point`>> field, the `pivot` value
must be a <<distance-units,distance unit>>, such as `1km` or `12m`.
--

`boost`::
+
--
(Optional, float) Floating point number used to multiply the
<<<<<<< HEAD
<<query-filter-context, relevance score>> of matching documents. This value
=======
<<relevance-scores,relevance score>> of matching documents. This value
>>>>>>> b78053c3
cannot be negative. Defaults to `1.0`.
--


[[distance-feature-notes]]
==== Notes

[[distance-feature-calculation]]
===== How the `distance_feature` query calculates relevance scores
The `distance_feature` query dynamically calculates the distance between the
`origin` value and a document's field values. It then uses this distance as a
<<<<<<< HEAD
feature to boost the <<query-filter-context, relevance score>> of closer
documents.

The `distance_feature` query calculates a document's <<query-filter-context,
relevance score>> as follows:
=======
feature to boost the <<relevance-scores,relevance score>> of closer
documents.

The `distance_feature` query calculates a document's
<<relevance-scores,relevance score>> as follows:
>>>>>>> b78053c3

```
relevance score = boost * pivot / (pivot + distance)
```

The `distance` is the absolute difference between the `origin` value and a
document's field value.

[[distance-feature-skip-hits]]
===== Skip non-competitive hits
Unlike the <<query-dsl-function-score-query,`function_score`>> query or other
<<<<<<< HEAD
ways to change <<query-filter-context, relevance scores>>, the
=======
ways to change <<relevance-scores,relevance scores>>, the
>>>>>>> b78053c3
`distance_feature` query efficiently skips non-competitive hits when the
<<search-uri-request,`track_total_hits`>> parameter is **not** `true`.<|MERGE_RESOLUTION|>--- conflicted
+++ resolved
@@ -4,11 +4,7 @@
 <titleabbrev>Distance feature</titleabbrev>
 ++++
 
-<<<<<<< HEAD
-Boosts the <<query-filter-context, relevance score>> of documents closer to a
-=======
 Boosts the <<relevance-scores,relevance score>> of documents closer to a
->>>>>>> b78053c3
 provided `origin` date or point. For example, you can use this query to give
 more weight to documents closer to a certain date or location.
 
@@ -200,11 +196,7 @@
 +
 --
 (Optional, float) Floating point number used to multiply the
-<<<<<<< HEAD
-<<query-filter-context, relevance score>> of matching documents. This value
-=======
 <<relevance-scores,relevance score>> of matching documents. This value
->>>>>>> b78053c3
 cannot be negative. Defaults to `1.0`.
 --
 
@@ -216,19 +208,11 @@
 ===== How the `distance_feature` query calculates relevance scores
 The `distance_feature` query dynamically calculates the distance between the
 `origin` value and a document's field values. It then uses this distance as a
-<<<<<<< HEAD
-feature to boost the <<query-filter-context, relevance score>> of closer
-documents.
-
-The `distance_feature` query calculates a document's <<query-filter-context,
-relevance score>> as follows:
-=======
 feature to boost the <<relevance-scores,relevance score>> of closer
 documents.
 
 The `distance_feature` query calculates a document's
 <<relevance-scores,relevance score>> as follows:
->>>>>>> b78053c3
 
 ```
 relevance score = boost * pivot / (pivot + distance)
@@ -240,10 +224,6 @@
 [[distance-feature-skip-hits]]
 ===== Skip non-competitive hits
 Unlike the <<query-dsl-function-score-query,`function_score`>> query or other
-<<<<<<< HEAD
-ways to change <<query-filter-context, relevance scores>>, the
-=======
 ways to change <<relevance-scores,relevance scores>>, the
->>>>>>> b78053c3
 `distance_feature` query efficiently skips non-competitive hits when the
 <<search-uri-request,`track_total_hits`>> parameter is **not** `true`.