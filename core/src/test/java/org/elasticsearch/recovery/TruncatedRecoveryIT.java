/*
 * Licensed to Elasticsearch under one or more contributor
 * license agreements. See the NOTICE file distributed with
 * this work for additional information regarding copyright
 * ownership. Elasticsearch licenses this file to you under
 * the Apache License, Version 2.0 (the "License"); you may
 * not use this file except in compliance with the License.
 * You may obtain a copy of the License at
 *
 *    http://www.apache.org/licenses/LICENSE-2.0
 *
 * Unless required by applicable law or agreed to in writing,
 * software distributed under the License is distributed on an
 * "AS IS" BASIS, WITHOUT WARRANTIES OR CONDITIONS OF ANY
 * KIND, either express or implied.  See the License for the
 * specific language governing permissions and limitations
 * under the License.
 */

package org.elasticsearch.recovery;

import org.apache.lucene.util.English;
import org.apache.lucene.util.LuceneTestCase.SuppressCodecs;
import org.elasticsearch.action.admin.cluster.node.stats.NodeStats;
import org.elasticsearch.action.admin.cluster.node.stats.NodesStatsResponse;
import org.elasticsearch.action.index.IndexRequestBuilder;
import org.elasticsearch.cluster.metadata.IndexMetaData;
import org.elasticsearch.cluster.node.DiscoveryNode;
import org.elasticsearch.common.settings.Settings;
import org.elasticsearch.common.unit.ByteSizeUnit;
import org.elasticsearch.common.unit.ByteSizeValue;
import org.elasticsearch.index.query.QueryBuilders;
import org.elasticsearch.indices.recovery.IndexRecoveryIT;
import org.elasticsearch.indices.recovery.RecoveryFileChunkRequest;
import org.elasticsearch.indices.recovery.RecoverySettings;
import org.elasticsearch.indices.recovery.RecoveryTarget;
import org.elasticsearch.plugins.Plugin;
import org.elasticsearch.test.ESIntegTestCase;
import org.elasticsearch.test.transport.MockTransportService;
import org.elasticsearch.transport.TransportException;
import org.elasticsearch.transport.TransportRequest;
import org.elasticsearch.transport.TransportRequestOptions;
import org.elasticsearch.transport.TransportService;

import java.io.IOException;
import java.util.ArrayList;
import java.util.Collection;
import java.util.Collections;
import java.util.List;
import java.util.concurrent.CountDownLatch;
import java.util.concurrent.atomic.AtomicBoolean;

import static org.elasticsearch.common.settings.Settings.settingsBuilder;
import static org.elasticsearch.test.hamcrest.ElasticsearchAssertions.assertAcked;
import static org.elasticsearch.test.hamcrest.ElasticsearchAssertions.assertHitCount;
import static org.hamcrest.Matchers.greaterThanOrEqualTo;

@ESIntegTestCase.ClusterScope(numDataNodes = 2, numClientNodes = 0, scope = ESIntegTestCase.Scope.TEST)
@SuppressCodecs("*") // test relies on exact file extensions
public class TruncatedRecoveryIT extends ESIntegTestCase {
<<<<<<< HEAD
    @Override
    protected Settings nodeSettings(int nodeOrdinal) {
        Settings.Builder builder = Settings.builder()
                .put(super.nodeSettings(nodeOrdinal))
                .put(RecoverySettings.INDICES_RECOVERY_FILE_CHUNK_SIZE_SETTING.getKey(), new ByteSizeValue(randomIntBetween(50, 300), ByteSizeUnit.BYTES));
        return builder.build();
    }
=======
>>>>>>> bc8745dc

    @Override
    protected Collection<Class<? extends Plugin>> nodePlugins() {
        return pluginList(MockTransportService.TestPlugin.class);
    }

    /**
     * This test tries to truncate some of larger files in the index to trigger leftovers on the recovery
     * target. This happens during recovery when the last chunk of the file is transferred to the replica
     * we just throw an exception to make sure the recovery fails and we leave some half baked files on the target.
     * Later we allow full recovery to ensure we can still recover and don't run into corruptions.
     */
    public void testCancelRecoveryAndResume() throws Exception {
        for(RecoverySettings settings : internalCluster().getInstances(RecoverySettings.class)) {
            IndexRecoveryIT.setChunkSize(settings, new ByteSizeValue(randomIntBetween(50, 300), ByteSizeUnit.BYTES));
        }

        NodesStatsResponse nodeStats = client().admin().cluster().prepareNodesStats().get();
        List<NodeStats> dataNodeStats = new ArrayList<>();
        for (NodeStats stat : nodeStats.getNodes()) {
            if (stat.getNode().isDataNode()) {
                dataNodeStats.add(stat);
            }
        }
        assertThat(dataNodeStats.size(), greaterThanOrEqualTo(2));
        Collections.shuffle(dataNodeStats, random());
        // we use 2 nodes a lucky and unlucky one
        // the lucky one holds the primary
        // the unlucky one gets the replica and the truncated leftovers
        NodeStats primariesNode = dataNodeStats.get(0);
        NodeStats unluckyNode = dataNodeStats.get(1);

        // create the index and prevent allocation on any other nodes than the lucky one
        // we have no replicas so far and make sure that we allocate the primary on the lucky node
        assertAcked(prepareCreate("test")
                .addMapping("type1", "field1", "type=string", "the_id", "type=string")
                .setSettings(settingsBuilder().put(IndexMetaData.SETTING_NUMBER_OF_REPLICAS, 0).put(IndexMetaData.SETTING_NUMBER_OF_SHARDS, numberOfShards())
                        .put("index.routing.allocation.include._name", primariesNode.getNode().name()))); // only allocate on the lucky node

        // index some docs and check if they are coming back
        int numDocs = randomIntBetween(100, 200);
        List<IndexRequestBuilder> builder = new ArrayList<>();
        for (int i = 0; i < numDocs; i++) {
            String id = Integer.toString(i);
            builder.add(client().prepareIndex("test", "type1", id).setSource("field1", English.intToEnglish(i), "the_id", id));
        }
        indexRandom(true, builder);
        for (int i = 0; i < numDocs; i++) {
            String id = Integer.toString(i);
            assertHitCount(client().prepareSearch().setQuery(QueryBuilders.termQuery("the_id", id)).get(), 1);
        }
        ensureGreen();
        // ensure we have flushed segments and make them a big one via optimize
        client().admin().indices().prepareFlush().setForce(true).setWaitIfOngoing(true).get();
        client().admin().indices().prepareForceMerge().setMaxNumSegments(1).setFlush(true).get();

        final CountDownLatch latch = new CountDownLatch(1);
        final AtomicBoolean truncate = new AtomicBoolean(true);
        for (NodeStats dataNode : dataNodeStats) {
            MockTransportService mockTransportService = ((MockTransportService) internalCluster().getInstance(TransportService.class, dataNode.getNode().name()));
            mockTransportService.addDelegate(internalCluster().getInstance(TransportService.class, unluckyNode.getNode().name()), new MockTransportService.DelegateTransport(mockTransportService.original()) {

                @Override
                public void sendRequest(DiscoveryNode node, long requestId, String action, TransportRequest request, TransportRequestOptions options) throws IOException, TransportException {
                    if (action.equals(RecoveryTarget.Actions.FILE_CHUNK)) {
                        RecoveryFileChunkRequest req = (RecoveryFileChunkRequest) request;
                        logger.debug("file chunk [" + req.toString() + "] lastChunk: " + req.lastChunk());
                        if ((req.name().endsWith("cfs") || req.name().endsWith("fdt")) && req.lastChunk() && truncate.get()) {
                            latch.countDown();
                            throw new RuntimeException("Caused some truncated files for fun and profit");
                        }
                    }
                    super.sendRequest(node, requestId, action, request, options);
                }
            });
        }

        logger.info("--> bumping replicas to 1"); //
        client().admin().indices().prepareUpdateSettings("test").setSettings(settingsBuilder()
                .put(IndexMetaData.SETTING_NUMBER_OF_REPLICAS, 1)
                .put("index.routing.allocation.include._name",  // now allow allocation on all nodes
                        primariesNode.getNode().name() + "," + unluckyNode.getNode().name())).get();

        latch.await();

        // at this point we got some truncated left overs on the replica on the unlucky node
        // now we are allowing the recovery to allocate again and finish to see if we wipe the truncated files
        truncate.compareAndSet(true, false);
        ensureGreen("test");
        for (int i = 0; i < numDocs; i++) {
            String id = Integer.toString(i);
            assertHitCount(client().prepareSearch().setQuery(QueryBuilders.termQuery("the_id", id)).get(), 1);
        }
    }
}<|MERGE_RESOLUTION|>--- conflicted
+++ resolved
@@ -58,16 +58,6 @@
 @ESIntegTestCase.ClusterScope(numDataNodes = 2, numClientNodes = 0, scope = ESIntegTestCase.Scope.TEST)
 @SuppressCodecs("*") // test relies on exact file extensions
 public class TruncatedRecoveryIT extends ESIntegTestCase {
-<<<<<<< HEAD
-    @Override
-    protected Settings nodeSettings(int nodeOrdinal) {
-        Settings.Builder builder = Settings.builder()
-                .put(super.nodeSettings(nodeOrdinal))
-                .put(RecoverySettings.INDICES_RECOVERY_FILE_CHUNK_SIZE_SETTING.getKey(), new ByteSizeValue(randomIntBetween(50, 300), ByteSizeUnit.BYTES));
-        return builder.build();
-    }
-=======
->>>>>>> bc8745dc
 
     @Override
     protected Collection<Class<? extends Plugin>> nodePlugins() {
