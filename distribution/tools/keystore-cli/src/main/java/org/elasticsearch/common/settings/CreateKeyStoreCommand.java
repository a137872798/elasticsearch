/*
 * Licensed to Elasticsearch under one or more contributor
 * license agreements. See the NOTICE file distributed with
 * this work for additional information regarding copyright
 * ownership. Elasticsearch licenses this file to you under
 * the Apache License, Version 2.0 (the "License"); you may
 * not use this file except in compliance with the License.
 * You may obtain a copy of the License at
 *
 *    http://www.apache.org/licenses/LICENSE-2.0
 *
 * Unless required by applicable law or agreed to in writing,
 * software distributed under the License is distributed on an
 * "AS IS" BASIS, WITHOUT WARRANTIES OR CONDITIONS OF ANY
 * KIND, either express or implied.  See the License for the
 * specific language governing permissions and limitations
 * under the License.
 */

package org.elasticsearch.common.settings;

import java.nio.file.Files;
import java.nio.file.Path;
import java.util.Arrays;

import joptsimple.OptionSet;
import joptsimple.OptionSpec;
import org.elasticsearch.cli.ExitCodes;
import org.elasticsearch.cli.KeyStoreAwareCommand;
import org.elasticsearch.cli.Terminal;
import org.elasticsearch.cli.UserException;
import org.elasticsearch.env.Environment;

/**
 * A sub-command for the keystore cli to create a new keystore.
 */
class CreateKeyStoreCommand extends KeyStoreAwareCommand {

    private final OptionSpec<Void> passwordOption;

    CreateKeyStoreCommand() {
        super("Creates a new elasticsearch keystore");
        this.passwordOption = parser.acceptsAll(Arrays.asList("p", "password"), "Prompt for password to encrypt the keystore");
    }

    @Override
    protected void execute(Terminal terminal, OptionSet options, Environment env) throws Exception {
        try (SecureString password = options.has(passwordOption) ? readPassword(terminal, true) : new SecureString(new char[0])) {
            Path keystoreFile = KeyStoreWrapper.keystorePath(env.configFile());
            if (Files.exists(keystoreFile)) {
                if (terminal.promptYesNo("An elasticsearch keystore already exists. Overwrite?", false) == false) {
                    terminal.println("Exiting without creating keystore.");
                    return;
                }
            }
            KeyStoreWrapper keystore = KeyStoreWrapper.create();
            keystore.save(env.configFile(), password.getChars());
            terminal.println("Created elasticsearch keystore in " + KeyStoreWrapper.keystorePath(env.configFile()));
        } catch (SecurityException e) {
            throw new UserException(ExitCodes.IO_ERROR, "Error creating the elasticsearch keystore.");
        }
<<<<<<< HEAD
=======

        char[] password = new char[0];// terminal.readSecret("Enter passphrase (empty for no passphrase): ");
        /* TODO: uncomment when entering passwords on startup is supported
        char[] passwordRepeat = terminal.readSecret("Enter same passphrase again: ");
        if (Arrays.equals(password, passwordRepeat) == false) {
            throw new UserException(ExitCodes.DATA_ERROR, "Passphrases are not equal, exiting.");
        }*/

        KeyStoreWrapper keystore = KeyStoreWrapper.create();
        keystore.save(env.configFile(), password);
        terminal.println("Created elasticsearch keystore in " + env.configFile());
>>>>>>> 23be11cf
    }
}<|MERGE_RESOLUTION|>--- conflicted
+++ resolved
@@ -45,22 +45,14 @@
 
     @Override
     protected void execute(Terminal terminal, OptionSet options, Environment env) throws Exception {
-        try (SecureString password = options.has(passwordOption) ? readPassword(terminal, true) : new SecureString(new char[0])) {
-            Path keystoreFile = KeyStoreWrapper.keystorePath(env.configFile());
-            if (Files.exists(keystoreFile)) {
-                if (terminal.promptYesNo("An elasticsearch keystore already exists. Overwrite?", false) == false) {
-                    terminal.println("Exiting without creating keystore.");
-                    return;
-                }
+        Path keystoreFile = KeyStoreWrapper.keystorePath(env.configFile());
+        if (Files.exists(keystoreFile)) {
+            if (terminal.promptYesNo("An elasticsearch keystore already exists. Overwrite?", false) == false) {
+                terminal.println("Exiting without creating keystore.");
+                return;
             }
-            KeyStoreWrapper keystore = KeyStoreWrapper.create();
-            keystore.save(env.configFile(), password.getChars());
-            terminal.println("Created elasticsearch keystore in " + KeyStoreWrapper.keystorePath(env.configFile()));
-        } catch (SecurityException e) {
-            throw new UserException(ExitCodes.IO_ERROR, "Error creating the elasticsearch keystore.");
         }
-<<<<<<< HEAD
-=======
+
 
         char[] password = new char[0];// terminal.readSecret("Enter passphrase (empty for no passphrase): ");
         /* TODO: uncomment when entering passwords on startup is supported
@@ -72,6 +64,5 @@
         KeyStoreWrapper keystore = KeyStoreWrapper.create();
         keystore.save(env.configFile(), password);
         terminal.println("Created elasticsearch keystore in " + env.configFile());
->>>>>>> 23be11cf
     }
 }