/*
 * Licensed to Elasticsearch under one or more contributor
 * license agreements. See the NOTICE file distributed with
 * this work for additional information regarding copyright
 * ownership. Elasticsearch licenses this file to you under
 * the Apache License, Version 2.0 (the "License"); you may
 * not use this file except in compliance with the License.
 * You may obtain a copy of the License at
 *
 *    http://www.apache.org/licenses/LICENSE-2.0
 *
 * Unless required by applicable law or agreed to in writing,
 * software distributed under the License is distributed on an
 * "AS IS" BASIS, WITHOUT WARRANTIES OR CONDITIONS OF ANY
 * KIND, either express or implied.  See the License for the
 * specific language governing permissions and limitations
 * under the License.
 */

package org.elasticsearch.index.engine;

import org.apache.logging.log4j.Logger;
import org.apache.lucene.codecs.blocktree.BlockTreeTermsReader;
import org.apache.lucene.codecs.blocktree.BlockTreeTermsReader.FSTLoadMode;
import org.apache.lucene.document.LongPoint;
import org.apache.lucene.document.NumericDocValuesField;
import org.apache.lucene.index.DirectoryReader;
import org.apache.lucene.index.IndexCommit;
import org.apache.lucene.index.IndexReader;
import org.apache.lucene.index.IndexWriter;
import org.apache.lucene.index.IndexWriterConfig;
import org.apache.lucene.index.IndexableField;
import org.apache.lucene.index.LeafReaderContext;
import org.apache.lucene.index.LiveIndexWriterConfig;
import org.apache.lucene.index.MergePolicy;
import org.apache.lucene.index.SegmentCommitInfo;
import org.apache.lucene.index.SegmentInfos;
import org.apache.lucene.index.ShuffleForcedMergePolicy;
import org.apache.lucene.index.SoftDeletesRetentionMergePolicy;
import org.apache.lucene.index.Term;
import org.apache.lucene.search.BooleanClause;
import org.apache.lucene.search.BooleanQuery;
import org.apache.lucene.search.DocIdSetIterator;
import org.apache.lucene.search.IndexSearcher;
import org.apache.lucene.search.Query;
import org.apache.lucene.search.ReferenceManager;
import org.apache.lucene.search.ScoreMode;
import org.apache.lucene.search.Scorer;
import org.apache.lucene.search.TermQuery;
import org.apache.lucene.search.Weight;
import org.apache.lucene.store.AlreadyClosedException;
import org.apache.lucene.store.Directory;
import org.apache.lucene.store.FilterDirectory;
import org.apache.lucene.store.LockObtainFailedException;
import org.apache.lucene.store.MMapDirectory;
import org.apache.lucene.util.BytesRef;
import org.apache.lucene.util.InfoStream;
import org.elasticsearch.Assertions;
import org.elasticsearch.ExceptionsHelper;
import org.elasticsearch.action.index.IndexRequest;
import org.elasticsearch.common.Booleans;
import org.elasticsearch.common.Nullable;
import org.elasticsearch.common.SuppressForbidden;
import org.elasticsearch.common.lease.Releasable;
import org.elasticsearch.common.lucene.LoggerInfoStream;
import org.elasticsearch.common.lucene.Lucene;
import org.elasticsearch.common.lucene.index.ElasticsearchDirectoryReader;
import org.elasticsearch.common.lucene.search.Queries;
import org.elasticsearch.common.lucene.uid.Versions;
import org.elasticsearch.common.lucene.uid.VersionsAndSeqNoResolver;
import org.elasticsearch.common.lucene.uid.VersionsAndSeqNoResolver.DocIdAndSeqNo;
import org.elasticsearch.common.metrics.CounterMetric;
import org.elasticsearch.common.util.concurrent.AbstractRunnable;
import org.elasticsearch.common.util.concurrent.KeyedLock;
import org.elasticsearch.common.util.concurrent.ReleasableLock;
import org.elasticsearch.core.internal.io.IOUtils;
import org.elasticsearch.index.IndexSettings;
import org.elasticsearch.index.VersionType;
import org.elasticsearch.index.fieldvisitor.IdOnlyFieldVisitor;
import org.elasticsearch.index.mapper.IdFieldMapper;
import org.elasticsearch.index.mapper.MapperService;
import org.elasticsearch.index.mapper.ParseContext;
import org.elasticsearch.index.mapper.ParsedDocument;
import org.elasticsearch.index.mapper.SeqNoFieldMapper;
import org.elasticsearch.index.mapper.SourceFieldMapper;
import org.elasticsearch.index.mapper.Uid;
import org.elasticsearch.index.merge.MergeStats;
import org.elasticsearch.index.merge.OnGoingMerge;
import org.elasticsearch.index.seqno.LocalCheckpointTracker;
import org.elasticsearch.index.seqno.SeqNoStats;
import org.elasticsearch.index.seqno.SequenceNumbers;
import org.elasticsearch.index.shard.ElasticsearchMergePolicy;
import org.elasticsearch.index.shard.ShardId;
import org.elasticsearch.index.store.FsDirectoryFactory;
import org.elasticsearch.index.translog.Translog;
import org.elasticsearch.index.translog.TranslogConfig;
import org.elasticsearch.index.translog.TranslogCorruptedException;
import org.elasticsearch.index.translog.TranslogDeletionPolicy;
import org.elasticsearch.index.translog.TranslogStats;
import org.elasticsearch.search.suggest.completion.CompletionStats;
import org.elasticsearch.threadpool.ThreadPool;

import java.io.Closeable;
import java.io.IOException;
import java.util.Arrays;
import java.util.Collections;
import java.util.HashMap;
import java.util.List;
import java.util.Locale;
import java.util.Map;
import java.util.Objects;
import java.util.Optional;
import java.util.Set;
import java.util.concurrent.CountDownLatch;
import java.util.concurrent.atomic.AtomicBoolean;
import java.util.concurrent.atomic.AtomicInteger;
import java.util.concurrent.atomic.AtomicLong;
import java.util.concurrent.locks.Lock;
import java.util.concurrent.locks.ReentrantLock;
import java.util.function.BiConsumer;
import java.util.function.BiFunction;
import java.util.function.LongConsumer;
import java.util.function.LongSupplier;
import java.util.stream.Collectors;
import java.util.stream.Stream;

/**
 * 内部引擎对象   默认生成的就是该对象
 */
public class InternalEngine extends Engine {

    /**
     * When we last pruned expired tombstones from versionMap.deletes:
     * 代表最近一次从墓碑数据中移除某些version信息的时间戳
     * 该对象在初始化时 会通过当前时间设置该值
     */
    private volatile long lastDeleteVersionPruneTimeMSec;

    /**
     * 这个对象是负责写入事务日志的
     */
    private final Translog translog;

    /**
     * 与 lucene的ConcurrentMergeScheduler 最大的区别就是 开放了2个merge相关的钩子 以及 不使用lucene本身的 针对merge的限流机制
     */
    private final ElasticsearchConcurrentMergeScheduler mergeScheduler;

    /**
     * 通过该对象实现写入功能
     */
    private final IndexWriter indexWriter;

    /**
     * 这里在检测刷新时 强制调用了internalReaderManager的block方法 确保一定会获取到最新数据
     */
    private final ExternalReaderManager externalReaderManager;
    /**
     * 从命名上可以看出 2个reader管理器 分别对应外部请求和内部请求
     */
    private final ElasticsearchReaderManager internalReaderManager;

    private final Lock flushLock = new ReentrantLock();
    private final ReentrantLock optimizeLock = new ReentrantLock();

    // A uid (in the form of BytesRef) to the version map
    // we use the hashed variant since we iterate over it and check removal and additions on existing keys
    // 该对象可以通过byte 查询版本号信息    byte[] 实际上就是某个id
    private final LiveVersionMap versionMap = new LiveVersionMap();

    /**
     * 存储了当前所有的段信息
     */
    private volatile SegmentInfos lastCommittedSegmentInfos;

    /**
     * 可开关的阀门对象  在激活后会设置内部的锁 通过调用api可以抢占锁
     */
    private final IndexThrottle throttle;

    /**
     * 记录已经处理过的 seqNo 以及 persisted
     */
    private final LocalCheckpointTracker localCheckpointTracker;

    /**
     * 删除策略的作用是决定哪些 segment以及其下面的索引文件可以被删除
     */
    private final CombinedDeletionPolicy combinedDeletionPolicy;

    // How many callers are currently requesting index throttling.  Currently there are only two situations where we do this: when merges
    // are falling behind and when writing indexing buffer to disk is too slow.  When this is 0, there is no throttling, else we throttling
    // incoming indexing ops to a single thread:
    private final AtomicInteger throttleRequestCount = new AtomicInteger();

    /**
     * 在初始化时 会将该标识修改成true  代表此时还未从事务文件中恢复数据
     * 在这个阶段应该是拒绝处理其他请求的   TODO 那么是怎么做处理的
     */
    private final AtomicBoolean pendingTranslogRecovery = new AtomicBoolean(false);
    private final AtomicLong maxUnsafeAutoIdTimestamp = new AtomicLong(-1);

    /**
     * 此时所观测到的最大的时间戳
     */
    private final AtomicLong maxSeenAutoIdTimestamp = new AtomicLong(-1);
    // max_seq_no_of_updates_or_deletes tracks the max seq_no of update or delete operations that have been processed in this engine.
    // An index request is considered as an update if it overwrites existing documents with the same docId in the Lucene index.
    // The value of this marker never goes backwards, and is tracked/updated differently on primary and replica.
    private final AtomicLong maxSeqNoOfUpdatesOrDeletes;
    private final CounterMetric numVersionLookups = new CounterMetric();
    private final CounterMetric numIndexVersionsLookups = new CounterMetric();
    // Lucene operations since this engine was opened - not include operations from existing segments.
    private final CounterMetric numDocDeletes = new CounterMetric();
    private final CounterMetric numDocAppends = new CounterMetric();
    private final CounterMetric numDocUpdates = new CounterMetric();
    /**
     * 获取 _soft_delete 对应的docValue  这个值被保存到lucene中了
     */
    private final NumericDocValuesField softDeletesField = Lucene.newSoftDeletesField();
    private final SoftDeletesPolicy softDeletesPolicy;

    /**
     * 监听器刷新事件  配合 LocalCheckpointTracker使用
     */
    private final LastRefreshedCheckpointListener lastRefreshedCheckpointListener;

    private final CompletionStatsCache completionStatsCache;

    /**
     * 开启事务日志最新写入位置的追踪
     */
    private final AtomicBoolean trackTranslogLocation = new AtomicBoolean(false);
    private final KeyedLock<Long> noOpKeyedLock = new KeyedLock<>();

    /**
     * 代表此前执行了一次大规模的merge操作  某些地方会检测该标识 并执行刷盘
     */
    private final AtomicBoolean shouldPeriodicallyFlushAfterBigMerge = new AtomicBoolean(false);

    @Nullable
    private final String historyUUID;

    /**
     * UUID value that is updated every time the engine is force merged.
     */
    @Nullable
    private volatile String forceMergeUUID;

    /**
     * 通过引擎的相关配置进行初始化
     * @param engineConfig
     */
    public InternalEngine(EngineConfig engineConfig) {
        this(engineConfig, LocalCheckpointTracker::new);
    }

    /**
     *
     * @param engineConfig  配置对象
     * @param localCheckpointTrackerSupplier  会记录检查点的对象
     */
    InternalEngine(
            final EngineConfig engineConfig,
            final BiFunction<Long, Long, LocalCheckpointTracker> localCheckpointTrackerSupplier) {
        super(engineConfig);
        final TranslogDeletionPolicy translogDeletionPolicy = new TranslogDeletionPolicy();
        // 该引擎此时引用了这个目录 避免被意外关闭
        store.incRef();
        IndexWriter writer = null;
        Translog translog = null;
        ExternalReaderManager externalReaderManager = null;
        ElasticsearchReaderManager internalReaderManager = null;
        EngineMergeScheduler scheduler = null;
        boolean success = false;
        try {
            this.lastDeleteVersionPruneTimeMSec = engineConfig.getThreadPool().relativeTimeInMillis();

            // 拓展了 lucene内置的并发merge对象
            mergeScheduler = scheduler = new EngineMergeScheduler(engineConfig.getShardId(), engineConfig.getIndexSettings());
            throttle = new IndexThrottle();
            try {
                // 某些commit信息可能没有同步到其他节点 需要丢弃这些数据  旧的commit数据还会保留
                store.trimUnsafeCommits(config().getTranslogConfig().getTranslogPath());
                // engineConfig.getGlobalCheckpointSupplier() 实际上就是借助replicationTracker 获取最新的全局检查点
                translog = openTranslog(engineConfig, translogDeletionPolicy, engineConfig.getGlobalCheckpointSupplier(),
                    // 每当在事务日志文件中有某个operation的数据刷盘成功时就会触发该方法
                    seqNo -> {
                        final LocalCheckpointTracker tracker = getLocalCheckpointTracker();
                        assert tracker != null || getTranslog().isOpen() == false;
                        if (tracker != null) {
                            tracker.markSeqNoAsPersisted(seqNo);
                        }
                    });
                assert translog.getGeneration() != null;
                this.translog = translog;
                // 初始化软删除策略  ES 有一个_soft_delete field 被设置成软删除字段
                this.softDeletesPolicy = newSoftDeletesPolicy();
                // 这里也只是做一些赋值操作
                this.combinedDeletionPolicy =
                    new CombinedDeletionPolicy(logger, translogDeletionPolicy, softDeletesPolicy, translog::getLastSyncedGlobalCheckpoint);

                // 创建本地检查点追踪对象
                this.localCheckpointTracker = createLocalCheckpointTracker(localCheckpointTrackerSupplier);

                // 生成 IndexWriter 用于写入数据 其中mergePolicy 包装了好多层
                writer = createWriter();
                // 在indexWriter初始化时 会加载dir下最新的segment_N文件  这里是从userData中获取一个auto时间戳信息
                bootstrapAppendOnlyInfoFromWriter(writer);

                // 获取segments.userData
                final Map<String, String> commitData = commitDataAsMap(writer);
                // 获取userData中的historyUUID
                historyUUID = loadHistoryUUID(commitData);
                // 获取 force_merge_uuid属性
                forceMergeUUID = commitData.get(FORCE_MERGE_UUID_KEY);
                indexWriter = writer;
            } catch (IOException | TranslogCorruptedException e) {
                throw new EngineCreationFailureException(shardId, "failed to create engine", e);
            } catch (AssertionError e) {
                // IndexWriter throws AssertionError on init, if asserts are enabled, if any files don't exist, but tests that
                // randomly throw FNFE/NSFE can also hit this:
                if (ExceptionsHelper.stackTrace(e).contains("org.apache.lucene.index.IndexWriter.filesExist")) {
                    throw new EngineCreationFailureException(shardId, "failed to create engine", e);
                } else {
                    throw e;
                }
            }
            // 创建资源管理器 在合适的时机会检测能否刷新 并返回最新的数据   总共存在2个readerManager对象 一个为internal一个为external
            // RefreshWarmerListener 负责对数据进行预热    每当外部readerManager对象触发refresh时 就会针对最新的数据进行预热
            externalReaderManager = createReaderManager(new RefreshWarmerListener(logger, isClosed, engineConfig));
            internalReaderManager = externalReaderManager.internalReaderManager;
            this.internalReaderManager = internalReaderManager;
            this.externalReaderManager = externalReaderManager;
            // 这里把记录版本号的容器作为监听器设置到 internalReaderManager上了
            internalReaderManager.addListener(versionMap);
            assert pendingTranslogRecovery.get() == false : "translog recovery can't be pending before we set it";
            // don't allow commits until we are done with recovering
            // 标记此时还未从事务日志中恢复数据
            pendingTranslogRecovery.set(true);
            // 从配置中获取相应的监听器对象并进行设置  对应 RefreshListeners,RefreshPendingLocationListener
            for (ReferenceManager.RefreshListener listener: engineConfig.getExternalRefreshListener()) {
                this.externalReaderManager.addListener(listener);
            }
            // 对应 RefreshMetricUpdater
            for (ReferenceManager.RefreshListener listener: engineConfig.getInternalRefreshListener()) {
                this.internalReaderManager.addListener(listener);
            }

            // 生成一个会记录最后的刷新检查点的监听器对象 并设置到readerManager中
            // localCheckpointTracker内部的processedCheckpoint初始值是从segment_N.userData 的_local_check_point上获取的
            this.lastRefreshedCheckpointListener = new LastRefreshedCheckpointListener(localCheckpointTracker.getProcessedCheckpoint());
            this.internalReaderManager.addListener(lastRefreshedCheckpointListener);

            // 获取 userData中的 maxSeq 或者事务日志中的checkPoint.maxSeq
            maxSeqNoOfUpdatesOrDeletes = new AtomicLong(SequenceNumbers.max(localCheckpointTracker.getMaxSeqNo(), translog.getMaxSeqNo()));
            // 在初始阶段 localCheckpointTracker.getPersistedCheckpoint() 就是userData._local_check_point
            // TODO 什么时候会出现这种情况
            if (localCheckpointTracker.getPersistedCheckpoint() < localCheckpointTracker.getMaxSeqNo()) {
                // 通过 InternalReaderManager 生成searcher   在InternalReaderManager中包含一个IndexReader  searcher就是包装了IndexReader
                try (Searcher searcher =
                         acquireSearcher("restore_version_map_and_checkpoint_tracker", SearcherScope.INTERNAL)) {
                    // 从之前通过lucene存储的doc中还原出 version checkpoint信息
                    restoreVersionMapAndCheckpointTracker(Lucene.wrapAllDocsLive(searcher.getDirectoryReader()));
                } catch (IOException e) {
                    throw new EngineCreationFailureException(config().getShardId(),
                        "failed to restore version map and local checkpoint tracker", e);
                }
            }
            // 统计相关的先忽略
            completionStatsCache = new CompletionStatsCache(() -> acquireSearcher("completion_stats"));
            this.externalReaderManager.addListener(completionStatsCache);
            success = true;
        } finally {
            if (success == false) {
                IOUtils.closeWhileHandlingException(writer, translog, internalReaderManager, externalReaderManager, scheduler);
                if (isClosed.get() == false) {
                    // failure we need to dec the store reference
                    store.decRef();
                }
            }
        }
        logger.trace("created new InternalEngine");
    }

    /**
     * 创建追踪本地检查点信息的对象
     * @param localCheckpointTrackerSupplier
     * @return
     * @throws IOException
     */
    private LocalCheckpointTracker createLocalCheckpointTracker(
        BiFunction<Long, Long, LocalCheckpointTracker> localCheckpointTrackerSupplier) throws IOException {
        final long maxSeqNo;
        final long localCheckpoint;
        // 从 userData中解析 localCheckpoint/maxSeq
        final SequenceNumbers.CommitInfo seqNoStats =
            SequenceNumbers.loadSeqNoInfoFromLuceneCommit(store.readLastCommittedSegmentsInfo().userData.entrySet());
        maxSeqNo = seqNoStats.maxSeqNo;
        localCheckpoint = seqNoStats.localCheckpoint;
        logger.trace("recovered maximum sequence number [{}] and local checkpoint [{}]", maxSeqNo, localCheckpoint);
        // 对应LocalCheckpointTracker::new
        return localCheckpointTrackerSupplier.apply(maxSeqNo, localCheckpoint);
    }

    /**
     * 生成软删除策略对象
     * @return
     * @throws IOException
     */
    private SoftDeletesPolicy newSoftDeletesPolicy() throws IOException {
        final Map<String, String> commitUserData = store.readLastCommittedSegmentsInfo().userData;
        final long lastMinRetainedSeqNo;
        // 如果存在保留的最小seqNo  解析出来
        if (commitUserData.containsKey(Engine.MIN_RETAINED_SEQNO)) {
            lastMinRetainedSeqNo = Long.parseLong(commitUserData.get(Engine.MIN_RETAINED_SEQNO));
        } else {
            lastMinRetainedSeqNo = Long.parseLong(commitUserData.get(SequenceNumbers.MAX_SEQ_NO)) + 1;
        }
        return new SoftDeletesPolicy(
                translog::getLastSyncedGlobalCheckpoint,
                lastMinRetainedSeqNo,
                engineConfig.getIndexSettings().getSoftDeleteRetentionOperations(),
                // 续约信息也是从 ReplicationTracker中获取的
                engineConfig.retentionLeasesSupplier());
    }

    @Override
    public CompletionStats completionStats(String... fieldNamePatterns) {
        return completionStatsCache.get(fieldNamePatterns);
    }

    /**
     * This reference manager delegates all it's refresh calls to another (internal) ReaderManager
     * The main purpose for this is that if we have external refreshes happening we don't issue extra
     * refreshes to clear version map memory etc. this can cause excessive segment creation if heavy indexing
     * is happening and the refresh interval is low (ie. 1 sec)
     *
     * This also prevents segment starvation where an internal reader holds on to old segments literally forever
     * since no indexing is happening and refreshes are only happening to the external reader manager, while with
     * this specialized implementation an external refresh will immediately be reflected on the internal reader
     * and old segments can be released in the same way previous version did this (as a side-effect of _refresh)
     * 资源管理器就是对某个资源进行管理 可以在合适的时机进行刷新
     */
    @SuppressForbidden(reason = "reference counting is required here")
    private static final class ExternalReaderManager extends ReferenceManager<ElasticsearchDirectoryReader> {
        private final BiConsumer<ElasticsearchDirectoryReader, ElasticsearchDirectoryReader> refreshListener;

        /**
         * 该资源管理器 会自动检测最新的segment_N  并更新reader对象
         */
        private final ElasticsearchReaderManager internalReaderManager;

        /**
         * 代表还没有执行过预热工作
         * 预热指的就是将数据先加载到内存中
         * 首次通过refresh 获取到reader对象后该标识就为true
         */
        private boolean isWarmedUp; //guarded by refreshLock

        /**
         * 类似与代理模式
         * @param internalReaderManager
         * @param refreshListener
         * @throws IOException
         */
        ExternalReaderManager(ElasticsearchReaderManager internalReaderManager,
                              BiConsumer<ElasticsearchDirectoryReader, ElasticsearchDirectoryReader> refreshListener) throws IOException {
            this.refreshListener = refreshListener;
            this.internalReaderManager = internalReaderManager;
            this.current = internalReaderManager.acquire(); // steal the reference without warming up
        }

        /**
         * externalReaderManager 与 internalReaderManager的区别就是 外部对象会维护缓存  比如此时由于lucene内存占用过大的场景 会触发强制刷盘(通过refresh) 但是不会刷新对外的缓存
         * @param referenceToRefresh
         * @return
         * @throws IOException
         */
        @Override
        protected ElasticsearchDirectoryReader refreshIfNeeded(ElasticsearchDirectoryReader referenceToRefresh) throws IOException {
            // we simply run a blocking refresh on the internal reference manager and then steal it's reader
            // it's a save operation since we acquire the reader which incs it's reference but then down the road
            // steal it by calling incRef on the "stolen" reader
            // 每次必须抢占到锁 并触发refresh方法 这样就可以确保读取到的是最新的reader了
            internalReaderManager.maybeRefreshBlocking();
            final ElasticsearchDirectoryReader newReader = internalReaderManager.acquire();
            // 代表数据还没有加载到内存 或者reader发生了变化 那么就需要重新加载数据
            if (isWarmedUp == false || newReader != referenceToRefresh) {
                boolean success = false;
                try {
                    // isWarmedUp == false 代表之前没有reader 所以传入null   这里会对数据进行预热 主要就是将数据读取到缓存中
                    refreshListener.accept(newReader, isWarmedUp ? referenceToRefresh : null);
                    isWarmedUp = true;
                    success = true;
                } finally {
                    if (success == false) {
                        internalReaderManager.release(newReader);
                    }
                }
            }
            // nothing has changed - both ref managers share the same instance so we can use reference equality
            if (referenceToRefresh == newReader) {
                internalReaderManager.release(newReader);
                return null;
            } else {
                return newReader; // steal the reference
            }
        }

        @Override
        protected boolean tryIncRef(ElasticsearchDirectoryReader reference) {
            return reference.tryIncRef();
        }

        @Override
        protected int getRefCount(ElasticsearchDirectoryReader reference) {
            return reference.getRefCount();
        }

        @Override
        protected void decRef(ElasticsearchDirectoryReader reference) throws IOException {
            reference.decRef();
        }
    }

    @Override
    final boolean assertSearcherIsWarmedUp(String source, SearcherScope scope) {
        if (scope == SearcherScope.EXTERNAL) {
            switch (source) {
                // we can access segment_stats while a shard is still in the recovering state.
                case "segments":
                case "segments_stats":
                    break;
                default:
                    assert externalReaderManager.isWarmedUp : "searcher was not warmed up yet for source[" + source + "]";
            }
        }
        return true;
    }

    /**
     * 从事务日志中恢复历史数据
     * @param translogRecoveryRunner  是一个函数对象  通过engint 和 Translog.Snapshot 进行数据还原
     * @return
     * @throws IOException
     */
    @Override
    public int restoreLocalHistoryFromTranslog(TranslogRecoveryRunner translogRecoveryRunner) throws IOException {
        try (ReleasableLock ignored = readLock.acquire()) {
            ensureOpen();
            // 获取到此时已经处理完毕的数据对应的检查点    推测是某个处理完毕的operation对应的seq
            final long localCheckpoint = localCheckpointTracker.getProcessedCheckpoint();
            // 获取检查点之后的所有数据快照
            try (Translog.Snapshot snapshot = getTranslog().newSnapshot(localCheckpoint + 1, Long.MAX_VALUE)) {
                return translogRecoveryRunner.run(this, snapshot);
            }
        }
    }

    /**
     * 填满 seq 之间的缺口
     * @param primaryTerm the shards primary term this engine was created for   在leader节点上生成该shard路由信息的主分片任期 应该是每一次分配的结果对应一个term
     * @return
     * @throws IOException
     */
    @Override
    public int fillSeqNoGaps(long primaryTerm) throws IOException {
        try (ReleasableLock ignored = writeLock.acquire()) {
            ensureOpen();
            // 获取当前最新的检查点以及序列  每当将一个 operation写入到lucene时 就会增加maxSeq 以及processedCheckpoint
            final long localCheckpoint = localCheckpointTracker.getProcessedCheckpoint();
            final long maxSeqNo = localCheckpointTracker.getMaxSeqNo();
            int numNoOpsAdded = 0;
            // 这里是将 检查点与最大序列号之间的空缺补上
            for (
                    long seqNo = localCheckpoint + 1;
                    seqNo <= maxSeqNo;
                    seqNo = localCheckpointTracker.getProcessedCheckpoint() + 1 /* leap-frog the local checkpoint */) {
<<<<<<< HEAD
                // 下面的操作会使得 localCheckpointTracker 内部的 processedCheckpoint +1
=======
                // 这里往lucene中写入 noop  注意这里发起操作的 origin是 PRIMARY
>>>>>>> a2ddaf12
                innerNoOp(new NoOp(seqNo, primaryTerm, Operation.Origin.PRIMARY, System.nanoTime(), "filling gaps"));
                numNoOpsAdded++;
                assert seqNo <= localCheckpointTracker.getProcessedCheckpoint() :
                    "local checkpoint did not advance; was [" + seqNo + "], now [" + localCheckpointTracker.getProcessedCheckpoint() + "]";

            }
<<<<<<< HEAD
            // 之前写入的数据还没有持久化 这里进行持久化
            // 每当进行一次事务日志的持久化 就会将persistedCheckpoint同步到lastOperation的seq
=======
            // 因为本次操作的origin是primary 数据会写入到事务文件中 并且还未持久化 所以要先进行刷盘
>>>>>>> a2ddaf12
            syncTranslog(); // to persist noops associated with the advancement of the local checkpoint
            assert localCheckpointTracker.getPersistedCheckpoint() == maxSeqNo
                : "persisted local checkpoint did not advance to max seq no; is [" + localCheckpointTracker.getPersistedCheckpoint() +
                "], max seq no [" + maxSeqNo + "]";
            return numNoOpsAdded;
        }
    }

    /**
     * 从最新的segment_N文件中获取userData信息
     * @param writer
     */
    private void bootstrapAppendOnlyInfoFromWriter(IndexWriter writer) {
        for (Map.Entry<String, String> entry : writer.getLiveCommitData()) {
            // 如果存在 max_unsafe_auto_id_timestamp 获取时间戳信息
            if (MAX_UNSAFE_AUTO_ID_TIMESTAMP_COMMIT_ID.equals(entry.getKey())) {
                assert maxUnsafeAutoIdTimestamp.get() == -1 :
                    "max unsafe timestamp was assigned already [" + maxUnsafeAutoIdTimestamp.get() + "]";
                updateAutoIdTimestamp(Long.parseLong(entry.getValue()), true);
            }
        }
    }

    /**
     * 从事务日志中恢复数据
     * @param translogRecoveryRunner the translog recovery runner    这里定义了恢复数据的逻辑
     * @param recoverUpToSeqNo       the upper bound, inclusive, of sequence number to be recovered   最多加载到seq为多少的数据后 就不再恢复了
     * @return
     * @throws IOException
     */
    @Override
    public InternalEngine recoverFromTranslog(TranslogRecoveryRunner translogRecoveryRunner, long recoverUpToSeqNo) throws IOException {
        flushLock.lock();
        try (ReleasableLock lock = readLock.acquire()) {
            ensureOpen();
            // 在初始化时 该标识会被修改成true 当该标识被修改成false时 代表已经恢复了数据  就不需要重复恢复数据了
            if (pendingTranslogRecovery.get() == false) {
                throw new IllegalStateException("Engine has already been recovered");
            }
            try {
                recoverFromTranslogInternal(translogRecoveryRunner, recoverUpToSeqNo);
            } catch (Exception e) {
                try {
                    pendingTranslogRecovery.set(true); // just play safe and never allow commits on this see #ensureCanFlush
                    failEngine("failed to recover from translog", e);
                } catch (Exception inner) {
                    e.addSuppressed(inner);
                }
                throw e;
            }
        } finally {
            flushLock.unlock();
        }
        return this;
    }

    /**
     * 开启引擎对象 但是不需要从事务日志中恢复数据
     */
    @Override
    public void skipTranslogRecovery() {
        assert pendingTranslogRecovery.get() : "translogRecovery is not pending but should be";
        // 直接标记成已经完成恢复
        pendingTranslogRecovery.set(false); // we are good - now we can commit
    }

    /**
     * 从事务日志中恢复数据
     * @param translogRecoveryRunner  该对象定义了如何通过engine 和从translog中获取的快照对象进行数据恢复
     *                                返回的结果就是 总计恢复了多少operation
     * @param recoverUpToSeqNo   代表最多加载到seq为多少的记录  默认情况下是不做限制的  Long.MAX_VALUE
     * @throws IOException
     */
    private void recoverFromTranslogInternal(TranslogRecoveryRunner translogRecoveryRunner, long recoverUpToSeqNo) throws IOException {

        // 记录总计恢复了多少operation
        final int opsRecovered;
        // 获取 localCheckpointTracker 记录的  processedCheckpoint
        // 这之前的数据 已经存在于lucene的索引文件中了 所以不需要恢复
        final long localCheckpoint = getProcessedLocalCheckpoint();

        // 当前检查点小于 seq上限才有恢复的必要
        if (localCheckpoint < recoverUpToSeqNo) {
            // 将中间这部分数据生成快照
            try (Translog.Snapshot snapshot = translog.newSnapshot(localCheckpoint + 1, recoverUpToSeqNo)) {
                opsRecovered = translogRecoveryRunner.run(this, snapshot);
            } catch (Exception e) {
                throw new EngineException(shardId, "failed to recover from translog", e);
            }
        } else {
            // 代表没有operaton需要恢复
            opsRecovered = 0;
        }
        // flush if we recovered something or if we have references to older translogs
        // note: if opsRecovered == 0 and we have older translogs it means they are corrupted or 0 length.
        assert pendingTranslogRecovery.get() : "translogRecovery is not pending but should be";
        // 代表数据的恢复已完成
        pendingTranslogRecovery.set(false); // we are good - now we can commit

        // 代表有数据从事务日志重做到了 lucene中
        if (opsRecovered > 0) {
            logger.trace("flushing post recovery from translog: ops recovered [{}], current translog generation [{}]",
                opsRecovered, translog.currentFileGeneration());

            // 之前在恢复过程中 数据只是写入到内存中  在这里针对之前写入lucene的数据进行刷盘
            // translog 在这之前应该是已经完成持久化了
            commitIndexWriter(indexWriter, translog);
            // 因为上面执行了刷盘操作 这里就要刷新segmentInfos
            refreshLastCommittedSegmentInfos();
            // 这里主要是刷新 reader对象 并且会触发一组refreshListener
            refresh("translog_recovery");
        }

        // 在refresh中 存储在内存中的结构化数据 已经刷盘到lucene的索引文件中了 之前seq对应的事务日志也就可以删除了
        translog.trimUnreferencedReaders();
    }

    /**
     * 创建事务日志对象 每当执行一个操作就进行记录
     * @param engineConfig
     * @param translogDeletionPolicy
     * @param globalCheckpointSupplier
     * @param persistedSequenceNumberConsumer  通过localCheckpointTracker 纪录此时持久化的seqNo
     * @return
     * @throws IOException
     */
    private Translog openTranslog(EngineConfig engineConfig, TranslogDeletionPolicy translogDeletionPolicy,
                                  LongSupplier globalCheckpointSupplier, LongConsumer persistedSequenceNumberConsumer) throws IOException {

        // 在初始化 indexShard时 就已经生成了 translogConfig对象了
        final TranslogConfig translogConfig = engineConfig.getTranslogConfig();
        // 用户信息中有携带 translogUUID
        final Map<String, String> userData = store.readLastCommittedSegmentsInfo().getUserData();
        final String translogUUID = Objects.requireNonNull(userData.get(Translog.TRANSLOG_UUID_KEY));
        // We expect that this shard already exists, so it must already have an existing translog else something is badly wrong!
        // 在创建过程中会根据此时存在的所有事务文件生成reader对象 以及生成一个向最新事务日志文件(gen+1)写入数据的writer对象
        return new Translog(translogConfig, translogUUID, translogDeletionPolicy, globalCheckpointSupplier,
            engineConfig.getPrimaryTermSupplier(), persistedSequenceNumberConsumer);
    }

    // Package private for testing purposes only
    Translog getTranslog() {
        ensureOpen();
        return translog;
    }

    // Package private for testing purposes only
    boolean hasSnapshottedCommits() {
        return combinedDeletionPolicy.hasSnapshottedCommits();
    }

    /**
     * 只要 translogWriter内部偏移量发生了变化 就代表需要刷盘 而每次记录operation时 就会增加偏移量
     * @return
     */
    @Override
    public boolean isTranslogSyncNeeded() {
        return getTranslog().syncNeeded();
    }

    /**
     * 传入一组位置信息 并检测对应的operation是否已经刷盘成功了
     * @param locations
     * @return
     * @throws IOException
     */
    @Override
    public boolean ensureTranslogSynced(Stream<Translog.Location> locations) throws IOException {
        // 返回true代表触发了刷盘  false代表location对应的operation已经刷盘成功了 不需要处理
        final boolean synced = translog.ensureSynced(locations);
        if (synced) {
            // 每次刷盘成功都要检测是否有可以删除的文件
            revisitIndexDeletionPolicyOnTranslogSynced();
        }
        return synced;
    }

    /**
     * 将事务文件刷盘
     * @throws IOException
     */
    @Override
    public void syncTranslog() throws IOException {
        translog.sync();
        // 该方法发生在事务日志刷盘之后是因为 可能此时最新的globalCheckpoint 被写入到了事务日志中
        // 只有在这个时候 才有检测是否有可删除lucene的必要  (globalCheckpoint就是确保数据已经写入到超半数节点)
        revisitIndexDeletionPolicyOnTranslogSynced();
    }

    @Override
    public TranslogStats getTranslogStats() {
        return getTranslog().stats();
    }

    /**
     * 获取此时事务日志最后一条记录的位置信息
     */
    @Override
    public Translog.Location getTranslogLastWriteLocation() {
        return getTranslog().getLastWriteLocation();
    }

    /**
     * 在事务日志进行刷盘后 检测是否有需要删除的lucene文件/事务文件
     * @throws IOException
     */
    private void revisitIndexDeletionPolicyOnTranslogSynced() throws IOException {
        if (combinedDeletionPolicy.hasUnreferencedCommits()) {
            // 减少删除队列中索引文件的引用计数 当归0时将被直接移除
            indexWriter.deleteUnusedFiles();
        }
        // 事务日志也是要确保记录的operation在集群范围内完成同步 才可以删除
        translog.trimUnreferencedReaders();
    }

    @Override
    public String getHistoryUUID() {
        return historyUUID;
    }

    /** returns the force merge uuid for the engine */
    @Nullable
    public String getForceMergeUUID() {
        return forceMergeUUID;
    }

    /** Returns how many bytes we are currently moving from indexing buffer to segments on disk */
    @Override
    public long getWritingBytes() {
        return indexWriter.getFlushingBytes() + versionMap.getRefreshingBytes();
    }

    /**
     * Reads the current stored history ID from the IW commit data.
     */
    private String loadHistoryUUID(Map<String, String> commitData) {
        final String uuid = commitData.get(HISTORY_UUID_KEY);
        if (uuid == null) {
            throw new IllegalStateException("commit doesn't contain history uuid");
        }
        return uuid;
    }

    /**
     * 生成一个资源管理对象
     * @param externalRefreshListener 该对象一旦感知到reader对象就会进行预热工作
     * @return
     * @throws EngineException
     */
    private ExternalReaderManager createReaderManager(RefreshWarmerListener externalRefreshListener) throws EngineException {
        boolean success = false;
        ElasticsearchReaderManager internalReaderManager = null;
        try {
            try {
                // 该reader内部包含多个子reader 每个reader对应一个segment
                final ElasticsearchDirectoryReader directoryReader =
                    ElasticsearchDirectoryReader.wrap(DirectoryReader.open(indexWriter), shardId);

                // listener 监听到新的reader时 会检测缓存键 并与熔断器产生联动
                internalReaderManager = new ElasticsearchReaderManager(directoryReader,
                       new RamAccountingRefreshListener(engineConfig.getCircuitBreakerService()));

                // 获取segment_N数据信息
                lastCommittedSegmentInfos = store.readLastCommittedSegmentsInfo();
                // 内部对象和 外部对象维护的监听器不同
                ExternalReaderManager externalReaderManager = new ExternalReaderManager(internalReaderManager, externalRefreshListener);
                success = true;
                return externalReaderManager;
            } catch (IOException e) {
                maybeFailEngine("start", e);
                try {
                    indexWriter.rollback();
                } catch (IOException inner) { // iw is closed below
                    e.addSuppressed(inner);
                }
                throw new EngineCreationFailureException(shardId, "failed to open reader on writer", e);
            }
        } finally {
            if (success == false) { // release everything we created on a failure
                IOUtils.closeWhileHandlingException(internalReaderManager, indexWriter);
            }
        }
    }

    /**
     * 执行get请求 并返回查询结果
     * @param get  在get请求中还可以严格要求版本
     * @param searcherFactory   该对象可以根据要求 生成searcher
     * @return
     * @throws EngineException
     */
    @Override
    public GetResult get(Get get, BiFunction<String, SearcherScope, Engine.Searcher> searcherFactory) throws EngineException {
        assert Objects.equals(get.uid().field(), IdFieldMapper.NAME) : get.uid().field();
        try (ReleasableLock ignored = readLock.acquire()) {
            ensureOpen();
            SearcherScope scope;
            if (get.realtime()) {
                VersionValue versionValue = null;
                // 可以看到先是通过 get内部的数据流 也就是id信息  获取对应的verion 信息   上面只是版本的校验 还没有到读取数据的时候
                try (Releasable ignore = versionMap.acquireLock(get.uid().bytes())) {
                    // we need to lock here to access the version map to do this truly in RT
                    // 获取某个byte 对应的version信息 包含seqNo 和 term
                    versionValue = getVersionFromMap(get.uid().bytes());
                }
                if (versionValue != null) {
                    // 如果version信息不存在 就是代表数据已经被删除
                    if (versionValue.isDelete()) {
                        return GetResult.NOT_EXISTS;
                    }
                    // 根据内部/外部发起的get请求 versionType是不一样的 会通过它来检验是否发生了版本冲突  冲突时抛出异常
                    if (get.versionType().isVersionConflictForReads(versionValue.version, get.version())) {
                        throw new VersionConflictEngineException(shardId, get.id(),
                            get.versionType().explainConflictForReads(versionValue.version, get.version()));
                    }
                    // getIfSeqNo 代表对 seqNo 做了限制 当不匹配时 抛出异常
                    if (get.getIfSeqNo() != SequenceNumbers.UNASSIGNED_SEQ_NO && (
                        get.getIfSeqNo() != versionValue.seqNo || get.getIfPrimaryTerm() != versionValue.term
                        )) {
                        throw new VersionConflictEngineException(shardId, get.id(),
                            get.getIfSeqNo(), get.getIfPrimaryTerm(), versionValue.seqNo, versionValue.term);
                    }
                    // 是否要求从事务日志中读取数据
                    if (get.isReadFromTranslog()) {
                        // this is only used for updates - API _GET calls will always read form a reader for consistency
                        // the update call doesn't need the consistency since it's source only + _parent but parent can go away in 7.0
                        if (versionValue.getLocation() != null) {
                            try {
                                // 从事务日志文件中还原数据
                                Translog.Operation operation = translog.readOperation(versionValue.getLocation());
                                if (operation != null) {
                                    // in the case of a already pruned translog generation we might get null here - yet very unlikely
                                    // 看来能被get查询到的一定是一个index
                                    final Translog.Index index = (Translog.Index) operation;
                                    // 这是把一个 Operation 包装成了reader
                                    TranslogLeafReader reader = new TranslogLeafReader(index);
                                    // 直接把reader设置到 IndexSearcher中
                                    return new GetResult(new Engine.Searcher("realtime_get", reader,
                                        IndexSearcher.getDefaultSimilarity(), null, IndexSearcher.getDefaultQueryCachingPolicy(), reader),
                                        new VersionsAndSeqNoResolver.DocIdAndVersion(0, index.version(), index.seqNo(), index.primaryTerm(),
                                            reader, 0), true);
                                }
                            } catch (IOException e) {
                                maybeFailEngine("realtime_get", e); // lets check if the translog has failed with a tragic event
                                throw new EngineException(shardId, "failed to read operation from translog", e);
                            }
                        } else {
                            trackTranslogLocation.set(true);
                        }
                    }
                    assert versionValue.seqNo >= 0 : versionValue;
                    // 在实时查询 且通过searcher的情况 需要为reader做刷新工作
                    // realtime 就是确保每次读取到的都是最新的数据 也就是刚刚刷新完的 因为在lucene中写入数据 并不会立即生成segment 一般要通过commit方法才能固化最新的segment
                    // 而为了能感知到上一时刻写入的数据 就需要触发refresh
                    refreshIfNeeded("realtime_get", versionValue.seqNo);
                }
                scope = SearcherScope.INTERNAL;
            } else {
                // 对应非实时查询
                // we expose what has been externally expose in a point in time snapshot via an explicit refresh
                scope = SearcherScope.EXTERNAL;
            }

            // no version, get the version from the index, we know that we refresh on flush
            return getFromSearcher(get, searcherFactory, scope);
        }
    }

    /**
     * the status of the current doc version in lucene, compared to the version in an incoming
     * operation
     */
    enum OpVsLuceneDocStatus {
        /**
         * the op is more recent than the one that last modified the doc found in lucene
         * 代表本次更新
         */
        OP_NEWER,
        /**
         * the op is older or the same as the one that last modified the doc found in lucene
         * 2个op相同
         */
        OP_STALE_OR_EQUAL,
        /** no doc was found in lucene */
        LUCENE_DOC_NOT_FOUND
    }

    /**
     * 检测  前3个参数与第4个参数的新旧关系
     * @param id
     * @param seqNo
     * @param primaryTerm
     * @param versionValue
     * @return
     */
    private static OpVsLuceneDocStatus compareOpToVersionMapOnSeqNo(String id, long seqNo, long primaryTerm, VersionValue versionValue) {
        Objects.requireNonNull(versionValue);
        if (seqNo > versionValue.seqNo) {
            return OpVsLuceneDocStatus.OP_NEWER;
        } else if (seqNo == versionValue.seqNo) {
            assert versionValue.term == primaryTerm : "primary term not matched; id=" + id + " seq_no=" + seqNo
                + " op_term=" + primaryTerm + " existing_term=" + versionValue.term;
            return OpVsLuceneDocStatus.OP_STALE_OR_EQUAL;
        } else {
            return OpVsLuceneDocStatus.OP_STALE_OR_EQUAL;
        }
    }

    /**
     *
     * @param op  本次发起的operation
     * @return
     * @throws IOException
     */
    private OpVsLuceneDocStatus compareOpToLuceneDocBasedOnSeqNo(final Operation op) throws IOException {
        assert op.seqNo() != SequenceNumbers.UNASSIGNED_SEQ_NO : "resolving ops based on seq# but no seqNo is found";
        final OpVsLuceneDocStatus status;

        // 在safe模式下 获取该id对应的版本号信息
        VersionValue versionValue = getVersionFromMap(op.uid().bytes());
        assert incrementVersionLookup();
        // TODO 先不考虑 存在的情况 因为refresh过程中会清空map的数据
        if (versionValue != null) {
            // 将本次的operation 信息 与查询出来的versionMap中的信息做比较
            status = compareOpToVersionMapOnSeqNo(op.id(), op.seqNo(), op.primaryTerm(), versionValue);
        } else {
            // load from index
            assert incrementIndexVersionLookup();
            // 通过 internalReaderManager 获取searcher对象
            try (Searcher searcher = acquireSearcher("load_seq_no", SearcherScope.INTERNAL)) {
                // 查询该id对应的docId 以及seqNo
                final DocIdAndSeqNo docAndSeqNo = VersionsAndSeqNoResolver.loadDocIdAndSeqNo(searcher.getIndexReader(), op.uid());
                if (docAndSeqNo == null) {
                    // 代表本次op数据之前没有写入到lucene中
                    status = OpVsLuceneDocStatus.LUCENE_DOC_NOT_FOUND;
                    // 代表同一id 但是本次的数据更新
                } else if (op.seqNo() > docAndSeqNo.seqNo) {
                    status = OpVsLuceneDocStatus.OP_NEWER;
                    // 2次数据的序列号完全一致
                } else if (op.seqNo() == docAndSeqNo.seqNo) {
                    assert localCheckpointTracker.hasProcessed(op.seqNo()) :
                        "local checkpoint tracker is not updated seq_no=" + op.seqNo() + " id=" + op.id();
                    status = OpVsLuceneDocStatus.OP_STALE_OR_EQUAL;
                } else {
                    status = OpVsLuceneDocStatus.OP_STALE_OR_EQUAL;
                }
            }
        }
        return status;
    }

    /**
     * resolves the current version of the document, returning null if not found
     * 解析当前operation的版本  当没有找到时返回null
     */
    private VersionValue resolveDocVersion(final Operation op, boolean loadSeqNo) throws IOException {
        assert incrementVersionLookup(); // used for asserting in tests
        VersionValue versionValue = getVersionFromMap(op.uid().bytes());
        // 当没有从 versionMap中直接找到 只能选择通过searcher查找
        if (versionValue == null) {
            assert incrementIndexVersionLookup(); // used for asserting in tests
            final VersionsAndSeqNoResolver.DocIdAndVersion docIdAndVersion;
            try (Searcher searcher = acquireSearcher("load_version", SearcherScope.INTERNAL)) {
                 docIdAndVersion = VersionsAndSeqNoResolver.loadDocIdAndVersion(searcher.getIndexReader(), op.uid(), loadSeqNo);
            }
            if (docIdAndVersion != null) {
                versionValue = new IndexVersionValue(null, docIdAndVersion.version, docIdAndVersion.seqNo, docIdAndVersion.primaryTerm);
            }
        // 当version存在的情况下 发现被标记成 delete了 返回null
        } else if (engineConfig.isEnableGcDeletes() && versionValue.isDelete() &&
            (engineConfig.getThreadPool().relativeTimeInMillis() - ((DeleteVersionValue)versionValue).time) > getGcDeletesInMillis()) {
            versionValue = null;
        }
        return versionValue;
    }

    /**
     * 使用 operation.id 去versionMap中查询版本号信息
     * @param id
     * @return
     */
    private VersionValue getVersionFromMap(BytesRef id) {
        // 只要 current  old 中有一个是unsafe的  就认为versionMap是unsafe的
        if (versionMap.isUnsafe()) {
            synchronized (versionMap) {
                // we are switching from an unsafe map to a safe map. This might happen concurrently
                // but we only need to do this once since the last operation per ID is to add to the version
                // map so once we pass this point we can safely lookup from the version map.
                if (versionMap.isUnsafe()) {
                    // 刷新操作会触发监听器 进而使得versionMap的old 和current被替换
                    refresh("unsafe_version_map", SearcherScope.INTERNAL, true);
                }
                versionMap.enforceSafeAccess();
            }
        }
        // 本身获取版本号的操作好像和 是否处于safe状态没有直接联系啊
        return versionMap.getUnderLock(id);
    }

    /**
     * 检测 addDoc的操作能否优化
     * @param index
     * @return
     */
    private boolean canOptimizeAddDocument(Index index) {
        // 首先要求index设置了自动生成id的时间戳
        if (index.getAutoGeneratedIdTimestamp() != IndexRequest.UNSET_AUTO_GENERATED_TIMESTAMP) {
            assert index.getAutoGeneratedIdTimestamp() >= 0 : "autoGeneratedIdTimestamp must be positive but was: "
                + index.getAutoGeneratedIdTimestamp();
            switch (index.origin()) {
                // 由主分片发起的 index操作
                case PRIMARY:
                    assert assertPrimaryCanOptimizeAddDocument(index);
                    return true;
                case PEER_RECOVERY:
                case REPLICA:
                    assert index.version() == 1 && index.versionType() == null
                        : "version: " + index.version() + " type: " + index.versionType();
                    return true;
                    // 当从事务日志中重做数据时 返回true
                case LOCAL_TRANSLOG_RECOVERY:
                case LOCAL_RESET:
                    assert index.isRetry();
                    return true; // allow to optimize in order to update the max safe time stamp
                default:
                    throw new IllegalArgumentException("unknown origin " + index.origin());
            }
        }
        return false;
    }

    protected boolean assertPrimaryCanOptimizeAddDocument(final Index index) {
        assert (index.version() == Versions.MATCH_DELETED || index.version() == Versions.MATCH_ANY) &&
            index.versionType() == VersionType.INTERNAL
            : "version: " + index.version() + " type: " + index.versionType();
        return true;
    }

    private boolean assertIncomingSequenceNumber(final Engine.Operation.Origin origin, final long seqNo) {
        if (origin == Operation.Origin.PRIMARY) {
            assert assertPrimaryIncomingSequenceNumber(origin, seqNo);
        } else {
            // sequence number should be set when operation origin is not primary
            assert seqNo >= 0 : "recovery or replica ops should have an assigned seq no.; origin: " + origin;
        }
        return true;
    }

    protected boolean assertPrimaryIncomingSequenceNumber(final Engine.Operation.Origin origin, final long seqNo) {
        // sequence number should not be set when operation origin is primary
        assert seqNo == SequenceNumbers.UNASSIGNED_SEQ_NO
                : "primary operations must never have an assigned sequence number but was [" + seqNo + "]";
        return true;
    }

    /**
     * 为某个操作生成一个 seq
     * @param operation
     * @return
     */
    protected long generateSeqNoForOperationOnPrimary(final Operation operation) {
        assert operation.origin() == Operation.Origin.PRIMARY;
        assert operation.seqNo() == SequenceNumbers.UNASSIGNED_SEQ_NO :
            "ops should not have an assigned seq no. but was: " + operation.seqNo();
        // 默认情况下就是获取 localCheckpoint.nextSeq
        return doGenerateSeqNoForOperation(operation);
    }

    protected void advanceMaxSeqNoOfUpdatesOrDeletesOnPrimary(long seqNo) {
        advanceMaxSeqNoOfUpdatesOrDeletes(seqNo);
    }

    /**
     * Generate the sequence number for the specified operation.
     *
     * @param operation the operation
     * @return the sequence number
     */
    long doGenerateSeqNoForOperation(final Operation operation) {
        return localCheckpointTracker.generateSeqNo();
    }

    /**
     * 将index内部的数据写入到lucene中
     * @param index operation to perform
     * @return
     * @throws IOException
     */
    @Override
    public IndexResult index(Index index) throws IOException {
        assert Objects.equals(index.uid().field(), IdFieldMapper.NAME) : index.uid().field();
        // 恢复操作是不会被限制的
        final boolean doThrottle = index.origin().isRecovery() == false;
        try (ReleasableLock releasableLock = readLock.acquire()) {
            ensureOpen();
            assert assertIncomingSequenceNumber(index.origin(), index.seqNo());
            // 以id为单位进行定制锁
            try (Releasable ignored = versionMap.acquireLock(index.uid().bytes());
                Releasable indexThrottle = doThrottle ? () -> {} : throttle.acquireThrottle()) {
                // startTime 对应index对象生成的时间
                lastWriteNanos = index.startTime();
                /* A NOTE ABOUT APPEND ONLY OPTIMIZATIONS:
                 * if we have an autoGeneratedID that comes into the engine we can potentially optimize
                 * and just use addDocument instead of updateDocument and skip the entire version and index lookupVersion across the board.
                 * Yet, we have to deal with multiple document delivery, for this we use a property of the document that is added
                 * to detect if it has potentially been added before. We use the documents timestamp for this since it's something
                 * that:
                 *  - doesn't change per document
                 *  - is preserved in the transaction log
                 *  - and is assigned before we start to index / replicate
                 * NOTE: it's not important for this timestamp to be consistent across nodes etc. it's just a number that is in the common
                 * case increasing and can be used in the failure case when we retry and resent documents to establish a happens before
                 * relationship. For instance:
                 *  - doc A has autoGeneratedIdTimestamp = 10, isRetry = false
                 *  - doc B has autoGeneratedIdTimestamp = 9, isRetry = false
                 *
                 *  while both docs are in in flight, we disconnect on one node, reconnect and send doc A again
                 *  - now doc A' has autoGeneratedIdTimestamp = 10, isRetry = true
                 *
                 *  if A' arrives on the shard first we update maxUnsafeAutoIdTimestamp to 10 and use update document. All subsequent
                 *  documents that arrive (A and B) will also use updateDocument since their timestamps are less than
                 *  maxUnsafeAutoIdTimestamp. While this is not strictly needed for doc B it is just much simpler to implement since it
                 *  will just de-optimize some doc in the worst case.
                 *
                 *  if A arrives on the shard first we use addDocument since maxUnsafeAutoIdTimestamp is < 10. A` will then just be skipped
                 *  or calls updateDocument.
                 * 根据index的信息  生成策略对象
                 */
                final IndexingStrategy plan = indexingStrategyForOperation(index);

                final IndexResult indexResult;
                // TODO 在恢复过程中可能生成的几个策略都不会包含这个异常
                if (plan.earlyResultOnPreFlightError.isPresent()) {
                    indexResult = plan.earlyResultOnPreFlightError.get();
                    assert indexResult.getResultType() == Result.Type.FAILURE : indexResult.getResultType();
                } else {
                    // generate or register sequence number
                    // TODO 代表在主分片执行写入操作 先忽略
                    if (index.origin() == Operation.Origin.PRIMARY) {

                        // index在传入时设置的是 ifSeq 并且校验使用的也是 ifSeq 而在写入时需要分配一个新的seq
                        // 副本的话 应该是有带seq的
                        // generateSeqNoForOperationOnPrimary 会生成一个新的seq
                        index = new Index(index.uid(), index.parsedDoc(), generateSeqNoForOperationOnPrimary(index), index.primaryTerm(),
                            index.version(), index.versionType(), index.origin(), index.startTime(), index.getAutoGeneratedIdTimestamp(),
                            index.isRetry(), index.getIfSeqNo(), index.getIfPrimaryTerm());

                        // indexIntoLucene 代表是否要写入到lucene中
                        // TODO useLuceneUpdateDocument 这个是代表要覆盖的意思吗
                        final boolean toAppend = plan.indexIntoLucene && plan.useLuceneUpdateDocument == false;
                        if (toAppend == false) {
                            advanceMaxSeqNoOfUpdatesOrDeletesOnPrimary(index.seqNo());
                        }
                    } else {
                        // 通过localCheckpointTracker 记录此时最新的seqNo
                        markSeqNoAsSeen(index.seqNo());
                    }

                    assert index.seqNo() >= 0 : "ops should have an assigned seq no.; origin: " + index.origin();

                    // 代表需要将数据写入到lucene中
                    if (plan.indexIntoLucene || plan.addStaleOpToLucene) {
                        indexResult = indexIntoLucene(index, plan);
                    } else {
                        // 不需要写入的话 直接生成结果(SUCCESS)
                        indexResult = new IndexResult(
                            plan.versionForIndexing, index.primaryTerm(), index.seqNo(), plan.currentNotFoundOrDeleted);
                    }
                }
                // TODO 先忽略 非事务日志发起的情况
                if (index.origin().isFromTranslog() == false) {
                    final Translog.Location location;
                    if (indexResult.getResultType() == Result.Type.SUCCESS) {
                        location = translog.add(new Translog.Index(index, indexResult));
                        // 操作失败时 记录一个NOOP 因为即使是失败的记录 也有seqNo
                    } else if (indexResult.getSeqNo() != SequenceNumbers.UNASSIGNED_SEQ_NO) {
                        // if we have document failure, record it as a no-op in the translog and Lucene with the generated seq_no
                        final NoOp noOp = new NoOp(indexResult.getSeqNo(), index.primaryTerm(), index.origin(),
                            index.startTime(), indexResult.getFailure().toString());
                        location = innerNoOp(noOp).getTranslogLocation();
                    } else {
                        location = null;
                    }
                    // 如果本次不是由事务日志发起的操作 那么还需要将操作写回到事务日志中 同时在indexResult中记录位置信息
                    indexResult.setTranslogLocation(location);
                }

                // 这时已经完成了 operation在lucene的写入以及 事务日志的写入 注意都还没刷盘 (lucene还没提交)
                // 如果频繁的调用lucene.commit 会影响效率
                if (plan.indexIntoLucene && indexResult.getResultType() == Result.Type.SUCCESS) {
                    final Translog.Location translogLocation = trackTranslogLocation.get() ? indexResult.getTranslogLocation() : null;
                    // 将该id对应的最新信息写入到 versionMap中 不过每次refresh  versionMap的数据都会被清除 那么意义在哪里
                    versionMap.maybePutIndexUnderLock(index.uid().bytes(),
                        new IndexVersionValue(translogLocation, plan.versionForIndexing, index.seqNo(), index.primaryTerm()));
                }
                // 更新 processedCheckpoint 代表该seq已经写入到lucene中了
                localCheckpointTracker.markSeqNoAsProcessed(indexResult.getSeqNo());
                // 比如从事务文件中恢复数据 就不会有位置信息
                if (indexResult.getTranslogLocation() == null) {
                    // the op is coming from the translog (and is hence persisted already) or it does not have a sequence number
                    assert index.origin().isFromTranslog() || indexResult.getSeqNo() == SequenceNumbers.UNASSIGNED_SEQ_NO;
                    // 在写入事务文件时应该已经修改过 seqNoPersisted了  这里如果是从事务文件中恢复的 那么也要进行同步
                    localCheckpointTracker.markSeqNoAsPersisted(indexResult.getSeqNo());
                }
                // 设置完成时间
                indexResult.setTook(System.nanoTime() - index.startTime());
                indexResult.freeze();
                return indexResult;
            }
        } catch (RuntimeException | IOException e) {
            try {
                if (e instanceof AlreadyClosedException == false && treatDocumentFailureAsTragicError(index)) {
                    failEngine("index id[" + index.id() + "] origin[" + index.origin() + "] seq#[" + index.seqNo() + "]", e);
                } else {
                    maybeFailEngine("index id[" + index.id() + "] origin[" + index.origin() + "] seq#[" + index.seqNo() + "]", e);
                }
            } catch (Exception inner) {
                e.addSuppressed(inner);
            }
            throw e;
        }
    }

    /**
     * 当本对象作为副本 或者 从事务日志中恢复数据时走该分支
     * 生成一个index写入策略
     * @param index
     * @return
     * @throws IOException
     */
    protected final IndexingStrategy planIndexingAsNonPrimary(Index index) throws IOException {
        assert assertNonPrimaryOrigin(index);
        // needs to maintain the auto_id timestamp in case this replica becomes primary
        // 当设置了 自动id时间戳  就允许进行优化
        if (canOptimizeAddDocument(index)) {
            // 更新 2个maxTimestamp
            mayHaveBeenIndexedBefore(index);
        }
        final IndexingStrategy plan;
        // unlike the primary, replicas don't really care to about creation status of documents
        // this allows to ignore the case where a document was found in the live version maps in
        // a delete state and return false for the created flag in favor of code simplicity
        // 获取此时最大的seq  在启动阶段会从lucene.userData中获取maxSeqNo
        final long maxSeqNoOfUpdatesOrDeletes = getMaxSeqNoOfUpdatesOrDeletes();
        // 如果对应seq 小于 localCheckpoint.processed  代表之前已经处理过
        if (hasBeenProcessedBefore(index)) {
            // the operation seq# was processed and thus the same operation was already put into lucene
            // this can happen during recovery where older operations are sent from the translog that are already
            // part of the lucene commit (either from a peer recovery or a local translog)
            // or due to concurrent indexing & recovery. For the former it is important to skip lucene as the operation in
            // question may have been deleted in an out of order op that is not replayed.
            // See testRecoverFromStoreWithOutOfOrderDelete for an example of local recovery
            // See testRecoveryWithOutOfOrderDelete for an example of peer recovery
            // 这里返回的策略就是 会处理数据 但是跳过lucene的写入过程
            plan = IndexingStrategy.processButSkipLucene(false, index.version());

            // 这种情况是可能出现的 maxSeqNoOfUpdatesOrDeletes 对应lucene.userData记录的maxSeq
            // 而在初始化过程中会尽可能的读取此时lucene的doc数据 每个doc都有自己的seq  就有可能超过userData中记录的seq
        } else if (maxSeqNoOfUpdatesOrDeletes <= localCheckpointTracker.getProcessedCheckpoint()) {
            // see Engine#getMaxSeqNoOfUpdatesOrDeletes for the explanation of the optimization using sequence numbers
            assert maxSeqNoOfUpdatesOrDeletes < index.seqNo() : index.seqNo() + ">=" + maxSeqNoOfUpdatesOrDeletes;
            plan = IndexingStrategy.optimizedAppendOnly(index.version());
        } else {
            // 此时将记录 id版本号的map 标记为在安全状态下使用
            versionMap.enforceSafeAccess();
            // 通过index.id 去lucene中寻找匹配的数据记录 获取docId 以及 seqNo   与index内的数据进行比较
            final OpVsLuceneDocStatus opVsLucene = compareOpToLuceneDocBasedOnSeqNo(index);
            // 代表本次操作可能是一次无意义的操作 比如相同数据已经存在于lucene中了
            if (opVsLucene == OpVsLuceneDocStatus.OP_STALE_OR_EQUAL) {
                plan = IndexingStrategy.processAsStaleOp(index.version());
            } else {
                // 当currentNotFoundOrDeleted 为false时  实际上只有 OP_NEWER这种情况 也就是要更新某个id/seq对应的doc的数据
                plan = IndexingStrategy.processNormally(opVsLucene == OpVsLuceneDocStatus.LUCENE_DOC_NOT_FOUND, index.version());
            }
        }
        return plan;
    }

    /**
     * index的写入可以使用多种策略
     * @param index
     * @return IndexingStrategy 用于决定本次index操作 会是更新数据 或者插入数据等
     * @throws IOException
     */
    protected IndexingStrategy indexingStrategyForOperation(final Index index) throws IOException {
        // TODO 先不看这个  先考虑从本地事务文件恢复数据怎么做
        if (index.origin() == Operation.Origin.PRIMARY) {
            return planIndexingAsPrimary(index);
        } else {
            // non-primary mode (i.e., replica or recovery)
            // 代表本对象是副本 或者是重做数据
            return planIndexingAsNonPrimary(index);
        }
    }

    /**
     * 当index.origin 是PRIMARY 时 使用这个策略
     * @param index
     * @return
     * @throws IOException
     */
    private IndexingStrategy planIndexingAsPrimary(Index index) throws IOException {
        assert index.origin() == Operation.Origin.PRIMARY : "planing as primary but origin isn't. got " + index.origin();
        final IndexingStrategy plan;
        // resolve an external operation into an internal one which is safe to replay
        // 默认情况下总是可以优化 index
        final boolean canOptimizeAddDocument = canOptimizeAddDocument(index);
        // 可优化且之前没有写入过该index信息
        if (canOptimizeAddDocument && mayHaveBeenIndexedBefore(index) == false) {
            plan = IndexingStrategy.optimizedAppendOnly(1L);
        } else {
            // 代表本次不可优化
            // 标志成需要安全访问
            versionMap.enforceSafeAccess();
            // resolves incoming version
            // 默认情况下版本应该是null  但是如果之前已经写如果 那么应该会将版本信息存储到 versionMap中
            final VersionValue versionValue =
                resolveDocVersion(index, index.getIfSeqNo() != SequenceNumbers.UNASSIGNED_SEQ_NO);
            final long currentVersion;
            final boolean currentNotFoundOrDeleted;
            if (versionValue == null) {
                currentVersion = Versions.NOT_FOUND;
                currentNotFoundOrDeleted = true;
            } else {
                currentVersion = versionValue.version;
                // 找到的情况下查看是否已经被标记成删除了
                currentNotFoundOrDeleted = versionValue.isDelete();
            }
            // 代表需要seq 已经被删除了或者没找到
            if (index.getIfSeqNo() != SequenceNumbers.UNASSIGNED_SEQ_NO && currentNotFoundOrDeleted) {
                final VersionConflictEngineException e = new VersionConflictEngineException(shardId, index.id(),
                    index.getIfSeqNo(), index.getIfPrimaryTerm(), SequenceNumbers.UNASSIGNED_SEQ_NO,
                    SequenceNumbers.UNASSIGNED_PRIMARY_TERM);
                plan = IndexingStrategy.skipDueToVersionConflict(e, true, currentVersion);
                // 代表虽然存在 版本号 但是不匹配
            } else if (index.getIfSeqNo() != SequenceNumbers.UNASSIGNED_SEQ_NO && (
                versionValue.seqNo != index.getIfSeqNo() || versionValue.term != index.getIfPrimaryTerm()
            )) {
                final VersionConflictEngineException e = new VersionConflictEngineException(shardId, index.id(),
                    index.getIfSeqNo(), index.getIfPrimaryTerm(), versionValue.seqNo, versionValue.term);
                // 这会产生一个 内部已经设置有包含 Exception 的 IndexResult对象
                plan = IndexingStrategy.skipDueToVersionConflict(e, currentNotFoundOrDeleted, currentVersion);
                // index 的versionType 定义了一套版本校验规则 这里要进行校验
            } else if (index.versionType().isVersionConflictForWrites(
                currentVersion, index.version(), currentNotFoundOrDeleted)) {
                final VersionConflictEngineException e =
                        new VersionConflictEngineException(shardId, index, currentVersion, currentNotFoundOrDeleted);
                plan = IndexingStrategy.skipDueToVersionConflict(e, currentNotFoundOrDeleted, currentVersion);
            } else {
                plan = IndexingStrategy.processNormally(currentNotFoundOrDeleted,
                    canOptimizeAddDocument ? 1L : index.versionType().updateVersion(currentVersion, index.version())
                );
            }
        }
        return plan;
    }

    /**
     * 将index数据写入到 lucene中
     * @param index
     * @param plan
     * @return
     * @throws IOException
     */
    private IndexResult indexIntoLucene(Index index, IndexingStrategy plan)
        throws IOException {
        assert index.seqNo() >= 0 : "ops should have an assigned seq no.; origin: " + index.origin();
        assert plan.versionForIndexing >= 0 : "version must be set. got " + plan.versionForIndexing;
        assert plan.indexIntoLucene || plan.addStaleOpToLucene;
        /* Update the document's sequence number and primary term; the sequence number here is derived here from either the sequence
         * number service if this is on the primary, or the existing document's sequence number if this is on the replica. The
         * primary term here has already been set, see IndexShard#prepareIndex where the Engine$Index operation is created.
         * 这里就是填充数据
         */
        index.parsedDoc().updateSeqID(index.seqNo(), index.primaryTerm());
        index.parsedDoc().version().setLongValue(plan.versionForIndexing);
        try {
            // 根据不同情况选择写入 过期doc 更新doc 新增doc
            // addStaleOpToLucene  代表本次要写入的 op 对应的seq,id 已经有过相同的数据存在于lucene中了
            if (plan.addStaleOpToLucene) {
                addStaleDocs(index.docs(), indexWriter);
                // 代表本次是一次更新请求 这种情况是本次写入的id 在lucene中已经存在 但是seq更新
            } else if (plan.useLuceneUpdateDocument) {
                assert assertMaxSeqNoOfUpdatesIsAdvanced(index.uid(), index.seqNo(), true, true);
                updateDocs(index.uid(), index.docs(), indexWriter);
            } else {
                // 这里就是正常的写入操作
                // document does not exists, we can optimize for create, but double check if assertions are running
                assert assertDocDoesNotExist(index, canOptimizeAddDocument(index) == false);
                addDocs(index.docs(), indexWriter);
            }
            return new IndexResult(plan.versionForIndexing, index.primaryTerm(), index.seqNo(), plan.currentNotFoundOrDeleted);
        } catch (Exception ex) {
            if (ex instanceof AlreadyClosedException == false &&
                indexWriter.getTragicException() == null && treatDocumentFailureAsTragicError(index) == false) {
                /* There is no tragic event recorded so this must be a document failure.
                 *
                 * The handling inside IW doesn't guarantee that an tragic / aborting exception
                 * will be used as THE tragicEventException since if there are multiple exceptions causing an abort in IW
                 * only one wins. Yet, only the one that wins will also close the IW and in turn fail the engine such that
                 * we can potentially handle the exception before the engine is failed.
                 * Bottom line is that we can only rely on the fact that if it's a document failure then
                 * `indexWriter.getTragicException()` will be null otherwise we have to rethrow and treat it as fatal or rather
                 * non-document failure
                 *
                 * we return a `MATCH_ANY` version to indicate no document was index. The value is
                 * not used anyway
                 */
                return new IndexResult(ex, Versions.MATCH_ANY, index.primaryTerm(), index.seqNo());
            } else {
                throw ex;
            }
        }
    }

    /**
     * Whether we should treat any document failure as tragic error.
     * If we hit any failure while processing an indexing on a replica, we should treat that error as tragic and fail the engine.
     * However, we prefer to fail a request individually (instead of a shard) if we hit a document failure on the primary.
     * 某些失败是可以恢复的
     */
    private boolean treatDocumentFailureAsTragicError(Index index) {
        // TODO: can we enable this check for all origins except primary on the leader?
        return index.origin() == Operation.Origin.REPLICA
            || index.origin() == Operation.Origin.PEER_RECOVERY
            || index.origin() == Operation.Origin.LOCAL_RESET;
    }

    /**
     * returns true if the indexing operation may have already be processed by this engine.
     * Note that it is OK to rarely return true even if this is not the case. However a `false`
     * return value must always be correct.
     * 检测某个index 是否之前已经写入了
     */
    private boolean mayHaveBeenIndexedBefore(Index index) {
        assert canOptimizeAddDocument(index);
        final boolean mayHaveBeenIndexBefore;
        // 如果本次操作是重试操作  针对从事务日志中恢复数据 就属于retry操作
        if (index.isRetry()) {
            // 可能该index已经写入到lucene中了
            mayHaveBeenIndexBefore = true;
            // 就是更新时间戳的
            updateAutoIdTimestamp(index.getAutoGeneratedIdTimestamp(), true);
            assert maxUnsafeAutoIdTimestamp.get() >= index.getAutoGeneratedIdTimestamp();
        } else {
            // in this case we force
            // 如果此时的时间戳 已经超过了index的时间戳 就认为之前已经写入过了
            mayHaveBeenIndexBefore = maxUnsafeAutoIdTimestamp.get() >= index.getAutoGeneratedIdTimestamp();
            updateAutoIdTimestamp(index.getAutoGeneratedIdTimestamp(), false);
        }
        return mayHaveBeenIndexBefore;
    }

    /**
     * 直接写入doc
     * @param docs
     * @param indexWriter
     * @throws IOException
     */
    private void addDocs(final List<ParseContext.Document> docs, final IndexWriter indexWriter) throws IOException {
        if (docs.size() > 1) {
            indexWriter.addDocuments(docs);
        } else {
            indexWriter.addDocument(docs.get(0));
        }
        numDocAppends.inc(docs.size());
    }

    /**
     * 将一个过期的doc 写入到lucene中
     * @param docs
     * @param indexWriter
     * @throws IOException
     */
    private void addStaleDocs(final List<ParseContext.Document> docs, final IndexWriter indexWriter) throws IOException {
        // 为每个doc增加了一个  软删除的field
        for (ParseContext.Document doc : docs) {
            doc.add(softDeletesField); // soft-deleted every document before adding to Lucene
        }
        if (docs.size() > 1) {
            indexWriter.addDocuments(docs);
        } else {
            indexWriter.addDocument(docs.get(0));
        }
    }

    /**
     * 在写入index时选择的策略
     */
    protected static final class IndexingStrategy {
        /**
         * 代表对应的数据是否未找到 或者被删除
         */
        final boolean currentNotFoundOrDeleted;
        final boolean useLuceneUpdateDocument;
        /**
         * 在使用优化措施时 该值为1
         */
        final long versionForIndexing;
        /**
         * 本次数据是否会写入到 lucene中
         */
        final boolean indexIntoLucene;
        /**
         * 是否插入一个过期的operation到lucene中
         */
        final boolean addStaleOpToLucene;
        final Optional<IndexResult> earlyResultOnPreFlightError;

        /**
         * 这里只是最简单的赋值操作
         * @param currentNotFoundOrDeleted
         * @param useLuceneUpdateDocument
         * @param indexIntoLucene
         * @param addStaleOpToLucene
         * @param versionForIndexing
         * @param earlyResultOnPreFlightError
         */
        private IndexingStrategy(boolean currentNotFoundOrDeleted, boolean useLuceneUpdateDocument,
                                 boolean indexIntoLucene, boolean addStaleOpToLucene,
                                 long versionForIndexing, IndexResult earlyResultOnPreFlightError) {
            assert useLuceneUpdateDocument == false || indexIntoLucene :
                "use lucene update is set to true, but we're not indexing into lucene";
            assert (indexIntoLucene && earlyResultOnPreFlightError != null) == false :
                "can only index into lucene or have a preflight result but not both." +
                    "indexIntoLucene: " + indexIntoLucene
                    + "  earlyResultOnPreFlightError:" + earlyResultOnPreFlightError;
            this.currentNotFoundOrDeleted = currentNotFoundOrDeleted;
            this.useLuceneUpdateDocument = useLuceneUpdateDocument;
            this.versionForIndexing = versionForIndexing;
            this.indexIntoLucene = indexIntoLucene;
            this.addStaleOpToLucene = addStaleOpToLucene;
            this.earlyResultOnPreFlightError =
                earlyResultOnPreFlightError == null ? Optional.empty() :
                    Optional.of(earlyResultOnPreFlightError);
        }

        /**
         * 针对仅追加的情况进行优化
         * @param versionForIndexing
         * @return
         */
        static IndexingStrategy optimizedAppendOnly(long versionForIndexing) {
            return new IndexingStrategy(true, false, true, false, versionForIndexing, null);
        }

        /**
         * 将版本标记成 -1 同时设置了一个失败的IndexResult 设置到IndexingStrategy中
         * @param e
         * @param currentNotFoundOrDeleted
         * @param currentVersion
         * @return
         */
        public static IndexingStrategy skipDueToVersionConflict(
                VersionConflictEngineException e, boolean currentNotFoundOrDeleted, long currentVersion) {
            final IndexResult result = new IndexResult(e, currentVersion);
            return new IndexingStrategy(
                    currentNotFoundOrDeleted, false, false, false,
                Versions.NOT_FOUND, result);
        }

        /**
         * 正常处理 生成 IndexingStrategy
         * @param currentNotFoundOrDeleted
         * @param versionForIndexing
         * @return
         */
        static IndexingStrategy processNormally(boolean currentNotFoundOrDeleted,
                                                long versionForIndexing) {
            return new IndexingStrategy(currentNotFoundOrDeleted, currentNotFoundOrDeleted == false,
                true, false, versionForIndexing, null);
        }

        /**
         * 代表会处理 Operation  但是会跳过有关lucene的写入过程
         * @param currentNotFoundOrDeleted
         * @param versionForIndexing
         * @return
         */
        public static IndexingStrategy processButSkipLucene(boolean currentNotFoundOrDeleted, long versionForIndexing) {
            return new IndexingStrategy(currentNotFoundOrDeleted, false, false,
                false, versionForIndexing, null);
        }

        /**
         * 处理过期的 op
         * @param versionForIndexing
         * @return
         */
        static IndexingStrategy processAsStaleOp(long versionForIndexing) {
            return new IndexingStrategy(false, false, false, true, versionForIndexing, null);
        }
    }

    /**
     * Asserts that the doc in the index operation really doesn't exist
     */
    private boolean assertDocDoesNotExist(final Index index, final boolean allowDeleted) throws IOException {
        // NOTE this uses direct access to the version map since we are in the assertion code where we maintain a secondary
        // map in the version map such that we don't need to refresh if we are unsafe;
        final VersionValue versionValue = versionMap.getVersionForAssert(index.uid().bytes());
        if (versionValue != null) {
            if (versionValue.isDelete() == false || allowDeleted == false) {
                throw new AssertionError("doc [" + index.id() + "] exists in version map (version " +
                    versionValue + ")");
            }
        } else {
            try (Searcher searcher = acquireSearcher("assert doc doesn't exist", SearcherScope.INTERNAL)) {
                final long docsWithId = searcher.count(new TermQuery(index.uid()));
                if (docsWithId > 0) {
                    throw new AssertionError("doc [" + index.id() + "] exists [" + docsWithId +
                        "] times in index");
                }
            }
        }
        return true;
    }

    /**
     * 更新doc的数据
     * @param uid
     * @param docs
     * @param indexWriter
     * @throws IOException
     */
    private void updateDocs(final Term uid, final List<ParseContext.Document> docs, final IndexWriter indexWriter) throws IOException {
        // TODO 什么是软更新 以及为什么要传入软删除字段
        if (docs.size() > 1) {
            indexWriter.softUpdateDocuments(uid, docs, softDeletesField);
        } else {
            indexWriter.softUpdateDocument(uid, docs.get(0), softDeletesField);
        }
        numDocUpdates.inc(docs.size());
    }

    /**
     * 执行一次删除操作
     * @param delete operation to perform
     * @return
     * @throws IOException
     */
    @Override
    public DeleteResult delete(Delete delete) throws IOException {
        versionMap.enforceSafeAccess();
        assert Objects.equals(delete.uid().field(), IdFieldMapper.NAME) : delete.uid().field();
        assert assertIncomingSequenceNumber(delete.origin(), delete.seqNo());
        final DeleteResult deleteResult;
        // NOTE: we don't throttle this when merges fall behind because delete-by-id does not create new segments:
        try (ReleasableLock ignored = readLock.acquire(); Releasable ignored2 = versionMap.acquireLock(delete.uid().bytes())) {
            ensureOpen();
            // 更新最后的写入时间戳 跟处理 Index时一样
            lastWriteNanos = delete.startTime();
            // 通过版本号校验后得到一个描述处理方式的 strategy
            final DeletionStrategy plan = deletionStrategyForOperation(delete);

            // 如果已经产生了异常 那么结果也提前设置好了 是一个失败结果
            if (plan.earlyResultOnPreflightError.isPresent()) {
                deleteResult = plan.earlyResultOnPreflightError.get();
            } else {
                // generate or register sequence number
                // TODO 先忽略 主分片的写入逻辑
                if (delete.origin() == Operation.Origin.PRIMARY) {
                    // 为delete生成seqNo
                    delete = new Delete(delete.id(), delete.uid(), generateSeqNoForOperationOnPrimary(delete),
                        delete.primaryTerm(), delete.version(), delete.versionType(), delete.origin(), delete.startTime(),
                        delete.getIfSeqNo(), delete.getIfPrimaryTerm());

                    advanceMaxSeqNoOfUpdatesOrDeletesOnPrimary(delete.seqNo());
                } else {
                    // 更新此时观测到的最大的seq
                    markSeqNoAsSeen(delete.seqNo());
                }

                assert delete.seqNo() >= 0 : "ops should have an assigned seq no.; origin: " + delete.origin();

                // 代表需要从lucene中删除该数据  当发现是stale操作 也需要重复执行(主要是为了重做事务日志)
                if (plan.deleteFromLucene || plan.addStaleOpToLucene) {
                    deleteResult = deleteInLucene(delete, plan);
                } else {
                    // 代表不需要写入到 lucene中 直接生成结果
                    deleteResult = new DeleteResult(
                        plan.versionOfDeletion, delete.primaryTerm(), delete.seqNo(), plan.currentlyDeleted == false);
                }
                // 代表本次操作作用到了lucene上 且不是之前已经存在于lucene的数据
                if (plan.deleteFromLucene) {
                    numDocDeletes.inc();
                    versionMap.putDeleteUnderLock(delete.uid().bytes(),
                        new DeleteVersionValue(plan.versionOfDeletion, delete.seqNo(), delete.primaryTerm(),
                            engineConfig.getThreadPool().relativeTimeInMillis()));
                }
            }
            // 如果本次操作不是从事务日志中获取的数据 就不需要记录到事务日志中
            if (delete.origin().isFromTranslog() == false && deleteResult.getResultType() == Result.Type.SUCCESS) {
                final Translog.Location location = translog.add(new Translog.Delete(delete, deleteResult));
                deleteResult.setTranslogLocation(location);
            }

            // 此时该seq对应的操作 同时记录到lucene和事务日志中 才增加 processedCheckpoint
            localCheckpointTracker.markSeqNoAsProcessed(deleteResult.getSeqNo());

            // 代表本次操作是从事务日志中重做的  这里增加的是 persistedCheckpoint
            // (因为从事务日志中恢复 反过来说记录一开始就存在于事务日志中 已经完成了持久化)
            if (deleteResult.getTranslogLocation() == null) {
                // the op is coming from the translog (and is hence persisted already) or does not have a sequence number (version conflict)
                assert delete.origin().isFromTranslog() || deleteResult.getSeqNo() == SequenceNumbers.UNASSIGNED_SEQ_NO;
                localCheckpointTracker.markSeqNoAsPersisted(deleteResult.getSeqNo());
            }
            deleteResult.setTook(System.nanoTime() - delete.startTime());
            deleteResult.freeze();
        } catch (RuntimeException | IOException e) {
            try {
                maybeFailEngine("delete", e);
            } catch (Exception inner) {
                e.addSuppressed(inner);
            }
            throw e;
        }
        // 处理delete操作会将数据存储到墓碑中 而每当间隔超过一定时间 会将太旧的墓碑数据清理掉
        // 这个数据存储在 versionMap的意义是什么
        maybePruneDeletes();
        return deleteResult;
    }

    /**
     * 通过本次传入的delete信息 生成一个删除策略
     * @param delete
     * @return
     * @throws IOException
     */
    protected DeletionStrategy deletionStrategyForOperation(final Delete delete) throws IOException {
        // TODO 先忽略主分片的删除操作
        if (delete.origin() == Operation.Origin.PRIMARY) {
            return planDeletionAsPrimary(delete);
        } else {
            // non-primary mode (i.e., replica or recovery)
            return planDeletionAsNonPrimary(delete);
        }
    }

    /**
     * 检测delete对应的id是否存在 或者是否已经处理过 生成不同的处理策略
     * @param delete
     * @return
     * @throws IOException
     */
    protected final DeletionStrategy planDeletionAsNonPrimary(Delete delete) throws IOException {
        assert assertNonPrimaryOrigin(delete);
        final DeletionStrategy plan;
        // 检测本次删除操作是否在之前已经执行过   就是比较 operation.seqNo 与 localCheckpointTracker.processedCheckpoint
        if (hasBeenProcessedBefore(delete)) {
            // the operation seq# was processed thus this operation was already put into lucene
            // this can happen during recovery where older operations are sent from the translog that are already
            // part of the lucene commit (either from a peer recovery or a local translog)
            // or due to concurrent indexing & recovery. For the former it is important to skip lucene as the operation in
            // question may have been deleted in an out of order op that is not replayed.
            // See testRecoverFromStoreWithOutOfOrderDelete for an example of local recovery
            // See testRecoveryWithOutOfOrderDelete for an example of peer recovery
            plan = DeletionStrategy.processButSkipLucene(false, delete.version());
        } else {
            // 实际上delete 也就是针对之前写入的index 这里就是匹配 seq/id 等信息
            // 推测是这样 如果某个op对应的seq已经更新到 processedCheckpoint上了 就代表这个操作已经同步到事务日志中了 就完全不需要处理了
            // 下面的情况 当发现seq重复 却没有写入到事务文件中 会再一次作用到lucene上 TODO 是为了重做事务日志吗  如果本身不需要记录事务操作又要怎么处理???
            final OpVsLuceneDocStatus opVsLucene = compareOpToLuceneDocBasedOnSeqNo(delete);
            // 如果查询到记录 应该就代表这条记录没有被删除
            if (opVsLucene == OpVsLuceneDocStatus.OP_STALE_OR_EQUAL) {
                plan = DeletionStrategy.processAsStaleOp(delete.version());
            } else {
                // 两种情况  一种是本次的seq比查询出来的记录更大 还有一种就是没有查询到记录
                plan = DeletionStrategy.processNormally(opVsLucene == OpVsLuceneDocStatus.LUCENE_DOC_NOT_FOUND, delete.version());
            }
        }
        return plan;
    }

    protected boolean assertNonPrimaryOrigin(final Operation operation) {
        assert operation.origin() != Operation.Origin.PRIMARY : "planing as primary but got " + operation.origin();
        return true;
    }

    /**
     * 在主分片下处理 delete请求
     * @param delete
     * @return
     * @throws IOException
     */
    private DeletionStrategy planDeletionAsPrimary(Delete delete) throws IOException {
        assert delete.origin() == Operation.Origin.PRIMARY : "planing as primary but got " + delete.origin();
        // resolve operation from external to internal
        // 找到当前delete.id 对应的版本
        final VersionValue versionValue = resolveDocVersion(delete, delete.getIfSeqNo() != SequenceNumbers.UNASSIGNED_SEQ_NO);
        assert incrementVersionLookup();
        final long currentVersion;
        final boolean currentlyDeleted;
        // 版本不存在 代表已经被删除了
        if (versionValue == null) {
            currentVersion = Versions.NOT_FOUND;
            currentlyDeleted = true;
        } else {
            // 设置当前版本号 以及是否已经被删除
            currentVersion = versionValue.version;
            currentlyDeleted = versionValue.isDelete();
        }
        // 下面的处理和 IndexStrategy是一样的

        final DeletionStrategy plan;
        // 当前已经被删除 无法校验版本号 在strategy中生成异常结果
        if (delete.getIfSeqNo() != SequenceNumbers.UNASSIGNED_SEQ_NO && currentlyDeleted) {
            final VersionConflictEngineException e = new VersionConflictEngineException(shardId, delete.id(),
                delete.getIfSeqNo(), delete.getIfPrimaryTerm(), SequenceNumbers.UNASSIGNED_SEQ_NO, SequenceNumbers.UNASSIGNED_PRIMARY_TERM);
            plan = DeletionStrategy.skipDueToVersionConflict(e, currentVersion, true);
            // 当版本号不匹配时抛出异常
        } else if (delete.getIfSeqNo() != SequenceNumbers.UNASSIGNED_SEQ_NO && (
            versionValue.seqNo != delete.getIfSeqNo() || versionValue.term != delete.getIfPrimaryTerm()
        )) {
            final VersionConflictEngineException e = new VersionConflictEngineException(shardId, delete.id(),
                delete.getIfSeqNo(), delete.getIfPrimaryTerm(), versionValue.seqNo, versionValue.term);
            plan = DeletionStrategy.skipDueToVersionConflict(e, currentVersion, currentlyDeleted);
        } else if (delete.versionType().isVersionConflictForWrites(currentVersion, delete.version(), currentlyDeleted)) {
            final VersionConflictEngineException e = new VersionConflictEngineException(shardId, delete, currentVersion, currentlyDeleted);
            plan = DeletionStrategy.skipDueToVersionConflict(e, currentVersion, currentlyDeleted);
        } else {
            plan = DeletionStrategy.processNormally(currentlyDeleted, delete.versionType().updateVersion(currentVersion, delete.version()));
        }
        return plan;
    }

    /**
     * 将删除操作作用到lucene上
     * @param delete
     * @param plan
     * @return
     * @throws IOException
     */
    private DeleteResult deleteInLucene(Delete delete, DeletionStrategy plan) throws IOException {
        assert assertMaxSeqNoOfUpdatesIsAdvanced(delete.uid(), delete.seqNo(), false, false);
        try {
            // 在执行删除任务前 会生成一个对应删除操作的doc
            final ParsedDocument tombstone = engineConfig.getTombstoneDocSupplier().newDeleteTombstoneDoc(delete.id());
            assert tombstone.docs().size() == 1 : "Tombstone doc should have single doc [" + tombstone + "]";
            // 将Op内的信息设置到doc上
            tombstone.updateSeqID(delete.seqNo(), delete.primaryTerm());
            tombstone.version().setLongValue(plan.versionOfDeletion);
            final ParseContext.Document doc = tombstone.docs().get(0);
            assert doc.getField(SeqNoFieldMapper.TOMBSTONE_NAME) != null :
                "Delete tombstone document but _tombstone field is not set [" + doc + " ]";

            // 这些doc都追加上了 软删除字段 TODO 为啥
            doc.add(softDeletesField);
            // addStaleOpToLucene  代表需要再次写入 还不知道是为啥
            if (plan.addStaleOpToLucene || plan.currentlyDeleted) {
                indexWriter.addDocument(doc);
            } else {
                // 代表本次处理的数据 seq更大 执行更新操作
                indexWriter.softUpdateDocument(delete.uid(), doc, softDeletesField);
            }
            return new DeleteResult(
                plan.versionOfDeletion, delete.primaryTerm(), delete.seqNo(), plan.currentlyDeleted == false);
        } catch (final Exception ex) {
            /*
             * Document level failures when deleting are unexpected, we likely hit something fatal such as the Lucene index being corrupt,
             * or the Lucene document limit. We have already issued a sequence number here so this is fatal, fail the engine.
             */
            if (ex instanceof AlreadyClosedException == false && indexWriter.getTragicException() == null) {
                final String reason = String.format(
                    Locale.ROOT,
                    "delete id[%s] origin [%s] seq#[%d] failed at the document level",
                    delete.id(),
                    delete.origin(),
                    delete.seqNo());
                failEngine(reason, ex);
            }
            throw ex;
        }
    }

    /**
     * 基本跟 IndexStrategy一个套路
     */
    protected static final class DeletionStrategy {
        // of a rare double delete  代表本次删除操作是否需要作用到lucene上  比如该delete操作之前已经执行过了 那么就不该重复执行
        final boolean deleteFromLucene;
        final boolean addStaleOpToLucene;
        /**
         * 代表此时在lucene中无法找到相关数据
         */
        final boolean currentlyDeleted;
        final long versionOfDeletion;
        final Optional<DeleteResult> earlyResultOnPreflightError;

        private DeletionStrategy(boolean deleteFromLucene, boolean addStaleOpToLucene, boolean currentlyDeleted,
                                 long versionOfDeletion, DeleteResult earlyResultOnPreflightError) {
            assert (deleteFromLucene && earlyResultOnPreflightError != null) == false :
                "can only delete from lucene or have a preflight result but not both." +
                    "deleteFromLucene: " + deleteFromLucene
                    + "  earlyResultOnPreFlightError:" + earlyResultOnPreflightError;
            this.deleteFromLucene = deleteFromLucene;
            this.addStaleOpToLucene = addStaleOpToLucene;
            this.currentlyDeleted = currentlyDeleted;
            this.versionOfDeletion = versionOfDeletion;
            this.earlyResultOnPreflightError = earlyResultOnPreflightError == null ?
                Optional.empty() : Optional.of(earlyResultOnPreflightError);
        }

        public static DeletionStrategy skipDueToVersionConflict(
                VersionConflictEngineException e, long currentVersion, boolean currentlyDeleted) {
            final DeleteResult deleteResult = new DeleteResult(e, currentVersion, SequenceNumbers.UNASSIGNED_PRIMARY_TERM,
                SequenceNumbers.UNASSIGNED_SEQ_NO, currentlyDeleted == false);
            return new DeletionStrategy(false, false, currentlyDeleted, Versions.NOT_FOUND, deleteResult);
        }

        /**
         *
         * @param currentlyDeleted  true代表delete对应的doc信息在lucene中无法被找到
         * @param versionOfDeletion
         * @return
         */
        static DeletionStrategy processNormally(boolean currentlyDeleted, long versionOfDeletion) {
            return new DeletionStrategy(true, false, currentlyDeleted, versionOfDeletion, null);
        }

        /**
         * 代表本次 Op的seq 已经记录到事务日志中了 所以不需要重做到lucene上
         * @param currentlyDeleted
         * @param versionOfDeletion
         * @return
         */
        public static DeletionStrategy processButSkipLucene(boolean currentlyDeleted, long versionOfDeletion) {
            return new DeletionStrategy(false, false, currentlyDeleted, versionOfDeletion, null);
        }

        /**
         * delete对应的doc信息还存在于lucene中
         * @param versionOfDeletion
         * @return
         */
        static DeletionStrategy processAsStaleOp(long versionOfDeletion) {
            return new DeletionStrategy(false, true, false, versionOfDeletion, null);
        }
    }

    /**
     * 每当发生delete操作时 在VersionMap中会记录信息 (存储在 tombstoneMaps中)
     * 这里尝试清除数据
     */
    @Override
    public void maybePruneDeletes() {
        // It's expensive to prune because we walk the deletes map acquiring dirtyLock for each uid so we only do it
        // every 1/4 of gcDeletesInMillis:
        // 首先要确保开启了这个配置 其次2次删除应当有一个时间间隔
        if (engineConfig.isEnableGcDeletes() &&
                engineConfig.getThreadPool().relativeTimeInMillis() - lastDeleteVersionPruneTimeMSec > getGcDeletesInMillis() * 0.25) {
            pruneDeletedTombstones();
        }
    }

    /**
     * 处理noop
     * @param noOp
     * @return
     * @throws IOException
     */
    @Override
    public NoOpResult noOp(final NoOp noOp) throws IOException {
        final NoOpResult noOpResult;
        try (ReleasableLock ignored = readLock.acquire()) {
            ensureOpen();
            noOpResult = innerNoOp(noOp);
        } catch (final Exception e) {
            try {
                maybeFailEngine("noop", e);
            } catch (Exception inner) {
                e.addSuppressed(inner);
            }
            throw e;
        }
        return noOpResult;
    }

    /**
     * 当需要处理一个 NOOP操作时 写入到lucene/事务日志中
     * @param noOp
     * @return
     * @throws IOException
     */
    private NoOpResult innerNoOp(final NoOp noOp) throws IOException {
        assert readLock.isHeldByCurrentThread() || writeLock.isHeldByCurrentThread();
        assert noOp.seqNo() > SequenceNumbers.NO_OPS_PERFORMED;
        final long seqNo = noOp.seqNo();

        // 跟index/delete不同 是将seq作为锁的key    index/delete 都是将versionMap作为锁
        try (Releasable ignored = noOpKeyedLock.acquire(seqNo)) {
            final NoOpResult noOpResult;
            // 默认就是返回 EMPTY  先简单理解
            final Optional<Exception> preFlightError = preFlightCheckForNoOp(noOp);
            // 忽略
            if (preFlightError.isPresent()) {
                noOpResult = new NoOpResult(SequenceNumbers.UNASSIGNED_PRIMARY_TERM,
                    SequenceNumbers.UNASSIGNED_SEQ_NO, preFlightError.get());
            } else {

                // 每当要处理某个op时 就会尝试用它的seq 去更新localCheckpointTracker的nextSeq
                markSeqNoAsSeen(noOp.seqNo());

                // 如果该operate对应的seq 已经被处理了就可以跳过   这里没有生成 处理策略那一步操作
                if (hasBeenProcessedBefore(noOp) == false) {
                    try {

                        // 生成一个 noop对应的 doc对象
                        final ParsedDocument tombstone = engineConfig.getTombstoneDocSupplier().newNoopTombstoneDoc(noOp.reason());
                        tombstone.updateSeqID(noOp.seqNo(), noOp.primaryTerm());
                        // A noop tombstone does not require a _version but it's added to have a fully dense docvalues for the version
                        // field. 1L is selected to optimize the compression because it might probably be the most common value in
                        // version field.
                        // noop操作的 version总是1
                        tombstone.version().setLongValue(1L);
                        assert tombstone.docs().size() == 1 : "Tombstone should have a single doc [" + tombstone + "]";

                        final ParseContext.Document doc = tombstone.docs().get(0);
                        assert doc.getField(SeqNoFieldMapper.TOMBSTONE_NAME) != null
                            : "Noop tombstone document but _tombstone field is not set [" + doc + " ]";
                        // 从目前的逻辑来看  index/delete/noop 3种操作都会写入软删除的field
                        doc.add(softDeletesField);
                        // 将新的doc 写入到lucene中
                        indexWriter.addDocument(doc);
                    } catch (final Exception ex) {
                        /*
                         * Document level failures when adding a no-op are unexpected, we likely hit something fatal such as the Lucene
                         * index being corrupt, or the Lucene document limit. We have already issued a sequence number here so this is
                         * fatal, fail the engine.
                         */
                        if (ex instanceof AlreadyClosedException == false && indexWriter.getTragicException() == null) {
                            failEngine("no-op origin[" + noOp.origin() + "] seq#[" + noOp.seqNo() + "] failed at document level", ex);
                        }
                        throw ex;
                    }
                }
                noOpResult = new NoOpResult(noOp.primaryTerm(), noOp.seqNo());
                // 不是通过事务日志还原的操作 比如fillGap操作就是发起 Origin.Primary 的操作
                // 如果是从事务日志还原的操作 自然就不用写回到事务日志中了
                if (noOp.origin().isFromTranslog() == false && noOpResult.getResultType() == Result.Type.SUCCESS) {
                    final Translog.Location location = translog.add(new Translog.NoOp(noOp.seqNo(), noOp.primaryTerm(), noOp.reason()));
                    // location 是该operation对应的描述数据在事务日志中的偏移量信息
                    noOpResult.setTranslogLocation(location);
                }
            }
            // 当某个操作被写入到事务文件后  processedCheckpoint 就会同步到对应的seq
            localCheckpointTracker.markSeqNoAsProcessed(noOpResult.getSeqNo());
            // 代表本次操作就是通过事务文件中已经存在的数据执行的   这时更新 persistedCheckpoint
            if (noOpResult.getTranslogLocation() == null) {
                // the op is coming from the translog (and is hence persisted already) or it does not have a sequence number
                assert noOp.origin().isFromTranslog() || noOpResult.getSeqNo() == SequenceNumbers.UNASSIGNED_SEQ_NO;
                localCheckpointTracker.markSeqNoAsPersisted(noOpResult.getSeqNo());
            }
            noOpResult.setTook(System.nanoTime() - noOp.startTime());
            noOpResult.freeze();
            return noOpResult;
        }
    }

    /**
     * Executes a pre-flight check for a given NoOp.
     * If this method returns a non-empty result, the engine won't process this NoOp and returns a failure.
     */
    protected Optional<Exception> preFlightCheckForNoOp(final NoOp noOp) throws IOException {
        return Optional.empty();
    }

    @Override
    public void refresh(String source) throws EngineException {
        refresh(source, SearcherScope.EXTERNAL, true);
    }

    /**
     * 尝试进行刷新 如果抢占锁失败就不刷新了
     * @param source
     * @return
     * @throws EngineException
     */
    @Override
    public boolean maybeRefresh(String source) throws EngineException {
        return refresh(source, SearcherScope.EXTERNAL, false);
    }

    /**
     * 发起刷新请求   当发现lucene内部有未持久化的数据 会间接触发lucene的刷盘
     * @param source
     * @param scope  由内部发起还是外部发起  不同的scope会使用不同的readerManager
     * @param block  是否需要阻塞
     * @return
     * @throws EngineException
     */
    final boolean refresh(String source, SearcherScope scope, boolean block) throws EngineException {
        // both refresh types will result in an internal refresh but only the external will also
        // pass the new reader reference to the external reader manager.
        // 获取当前已经处理好的检查点
        final long localCheckpointBeforeRefresh = localCheckpointTracker.getProcessedCheckpoint();
        boolean refreshed;
        try {
            // refresh does not need to hold readLock as ReferenceManager can handle correctly if the engine is closed in mid-way.
            if (store.tryIncRef()) {
                // increment the ref just to ensure nobody closes the store during a refresh
                try {
                    // even though we maintain 2 managers we really do the heavy-lifting only once.
                    // the second refresh will only do the extra work we have to do for warming caches etc.
                    // 获取匹配的 readerManager对象
                    ReferenceManager<ElasticsearchDirectoryReader> referenceManager = getReferenceManager(scope);
                    // it is intentional that we never refresh both internal / external together
                    // block 尽可能获取最新的数据  即使阻塞一段时间
                    if (block) {
                        referenceManager.maybeRefreshBlocking();
                        refreshed = true;
                    } else {
                        // 代表获取最新数据 如果此时竞争激烈 则放弃
                        refreshed = referenceManager.maybeRefresh();
                    }
                } finally {
                    store.decRef();
                }
                // lastRefreshedCheckpointListener 本身也被注册在 referenceManager中 但是如果没有刷新成功是不会触发updateRefreshedCheckpoint的
                // 在这里手动触发
                if (refreshed) {
                    lastRefreshedCheckpointListener.updateRefreshedCheckpoint(localCheckpointBeforeRefresh);
                }
            } else {
                refreshed = false;
            }
        } catch (AlreadyClosedException e) {
            failOnTragicEvent(e);
            throw e;
        } catch (Exception e) {
            try {
                failEngine("refresh failed source[" + source + "]", e);
            } catch (Exception inner) {
                e.addSuppressed(inner);
            }
            throw new RefreshFailedEngineException(shardId, e);
        }
        assert refreshed == false || lastRefreshedCheckpoint() >= localCheckpointBeforeRefresh : "refresh checkpoint was not advanced; " +
            "local_checkpoint=" + localCheckpointBeforeRefresh + " refresh_checkpoint=" + lastRefreshedCheckpoint();
        // TODO: maybe we should just put a scheduled job in threadPool?
        // We check for pruning in each delete request, but we also prune here e.g. in case a delete burst comes in and then no more deletes
        // for a long time:
        // 清除 VersionMap 中的墓碑信息
        maybePruneDeletes();
        // 更新merge对象内部的属性
        mergeScheduler.refreshConfig();
        return refreshed;
    }


    /**
     * 每当执行一个 operation时 会将数据存储在lucene管理的内存中  当超过一定值时 就会触发刷盘
     * refresh 实际上会间接触发 lucene.flush
     * @throws EngineException
     */
    @Override
    public void writeIndexingBuffer() throws EngineException {
        refresh("write indexing buffer", SearcherScope.INTERNAL, false);
    }

    /**
     * 刷盘是异步的 或者通过req触发
     * 检测是否需要定时触发刷盘
     * @return
     */
    @Override
    public boolean shouldPeriodicallyFlush() {
        ensureOpen();
        // 代表当发生了大块的数据合并后 需要做刷盘操作
        if (shouldPeriodicallyFlushAfterBigMerge.get()) {
            return true;
        }
        // 上次刷盘对应的检查点  检查从哪个文件开始刷盘 就是只要检查点要高于该值
        final long localCheckpointOfLastCommit =
            Long.parseLong(lastCommittedSegmentInfos.userData.get(SequenceNumbers.LOCAL_CHECKPOINT_KEY));
        // 检查点对应的事务文件的gen  每当开启一个新的事务文件 gen+1
        final long translogGenerationOfLastCommit =
            translog.getMinGenerationForSeqNo(localCheckpointOfLastCommit + 1).translogFileGeneration;
        // 达到该值时才推荐刷盘 是为了避免由于刷盘过于频繁导致太高的性能开销
        final long flushThreshold = config().getIndexSettings().getFlushThresholdSize().getBytes();
        if (translog.sizeInBytesByMinGen(translogGenerationOfLastCommit) < flushThreshold) {
            return false;
        }
        /*
         * We flush to reduce the size of uncommitted translog but strictly speaking the uncommitted size won't always be
         * below the flush-threshold after a flush. To avoid getting into an endless loop of flushing, we only enable the
         * periodically flush condition if this condition is disabled after a flush. The condition will change if the new
         * commit points to the later generation the last commit's(eg. gen-of-last-commit < gen-of-new-commit)[1].
         *
         * When the local checkpoint equals to max_seqno, and translog-gen of the last commit equals to translog-gen of
         * the new commit, we know that the last generation must contain operations because its size is above the flush
         * threshold and the flush-threshold is guaranteed to be higher than an empty translog by the setting validation.
         * This guarantees that the new commit will point to the newly rolled generation. In fact, this scenario only
         * happens when the generation-threshold is close to or above the flush-threshold; otherwise we have rolled
         * generations as the generation-threshold was reached, then the first condition (eg. [1]) is already satisfied.
         *
         * This method is to maintain translog only, thus IndexWriter#hasUncommittedChanges condition is not considered.
         * 过了上面有关偏移量的限制
         * 判断当前处理到的seqNo 是否比之前的gen 大
         */
        final long translogGenerationOfNewCommit =
            translog.getMinGenerationForSeqNo(localCheckpointTracker.getProcessedCheckpoint() + 1).translogFileGeneration;
        return translogGenerationOfLastCommit < translogGenerationOfNewCommit
            // 这个条件应该总是满足的吧
            || localCheckpointTracker.getProcessedCheckpoint() == localCheckpointTracker.getMaxSeqNo();
    }

    /**
     * 将当前内存中的数据写入到磁盘
     * @param force         if <code>true</code> a lucene commit is executed even if no changes need to be committed.
     * @param waitIfOngoing if <code>true</code> this call will block until all currently running flushes have finished.
     * @throws EngineException
     */
    @Override
    public void flush(boolean force, boolean waitIfOngoing) throws EngineException {
        ensureOpen();
        // 如果强制刷盘 那么需要等待的时候 就必须等待
        if (force && waitIfOngoing == false) {
            assert false : "wait_if_ongoing must be true for a force flush: force=" + force + " wait_if_ongoing=" + waitIfOngoing;
            throw new IllegalArgumentException(
                "wait_if_ongoing must be true for a force flush: force=" + force + " wait_if_ongoing=" + waitIfOngoing);
        }
        /*
         * Unfortunately the lock order is important here. We have to acquire the readlock first otherwise
         * if we are flushing at the end of the recovery while holding the write lock we can deadlock if:
         *  Thread 1: flushes via API and gets the flush lock but blocks on the readlock since Thread 2 has the writeLock
         *  Thread 2: flushes at the end of the recovery holding the writeLock and blocks on the flushLock owned by Thread 1
         */
        try (ReleasableLock lock = readLock.acquire()) {
            ensureOpen();
            if (flushLock.tryLock() == false) {
                // if we can't get the lock right away we block if needed otherwise barf
                // 对应非强制场景 抢占锁失败 直接返回
                if (waitIfOngoing == false) {
                    return;
                }
                logger.trace("waiting for in-flight flush to finish");
                flushLock.lock();
                logger.trace("acquired flush lock after blocking");
            } else {
                logger.trace("acquired flush lock immediately");
            }
            try {
                // Only flush if (1) Lucene has uncommitted docs, or (2) forced by caller, or (3) the
                // newly created commit points to a different translog generation (can free translog)
                // 代表lucene中存在未持久化的数据
                boolean hasUncommittedChanges = indexWriter.hasUncommittedChanges();
                // 判断是否满足刷盘条件
                boolean shouldPeriodicallyFlush = shouldPeriodicallyFlush();
                if (hasUncommittedChanges || force || shouldPeriodicallyFlush) {
                    ensureCanFlush();
                    try {
                        // 每当触发一次提交就要先滚动到下一个事务文件  在滚动前也会触发事务日志的刷盘
                        translog.rollGeneration();
                        logger.trace("starting commit for flush; commitTranslog=true");
                        // 将此时的一些版本号 seq信息作为userData 传入到IndexWriter中 并执行commit
                        commitIndexWriter(indexWriter, translog);
                        logger.trace("finished commit for flush");

                        // a temporary debugging to investigate test failure - issue#32827. Remove when the issue is resolved
                        logger.debug("new commit on flush, hasUncommittedChanges:{}, force:{}, shouldPeriodicallyFlush:{}",
                            hasUncommittedChanges, force, shouldPeriodicallyFlush);

                        // we need to refresh in order to clear older version values
                        // 更新reader对象
                        refresh("version_table_flush", SearcherScope.INTERNAL, true);
                        translog.trimUnreferencedReaders();
                    } catch (AlreadyClosedException e) {
                        failOnTragicEvent(e);
                        throw e;
                    } catch (Exception e) {
                        throw new FlushFailedEngineException(shardId, e);
                    }
                    // 更新最新的 segmentInfos信息
                    refreshLastCommittedSegmentInfos();

                }
            } catch (FlushFailedEngineException ex) {
                maybeFailEngine("flush", ex);
                throw ex;
            } finally {
                flushLock.unlock();
            }
        }
        // We don't have to do this here; we do it defensively to make sure that even if wall clock time is misbehaving
        // (e.g., moves backwards) we will at least still sometimes prune deleted tombstones:
        // 检测是否有需要移除的 墓碑信息
        if (engineConfig.isEnableGcDeletes()) {
            pruneDeletedTombstones();
        }
    }

    /**
     * 重新读取最大的 segment_N 对应的段文件
     */
    private void refreshLastCommittedSegmentInfos() {
    /*
     * we have to inc-ref the store here since if the engine is closed by a tragic event
     * we don't acquire the write lock and wait until we have exclusive access. This might also
     * dec the store reference which can essentially close the store and unless we can inc the reference
     * we can't use it.
     */
        store.incRef();
        try {
            // reread the last committed segment infos
            lastCommittedSegmentInfos = store.readLastCommittedSegmentsInfo();
        } catch (Exception e) {
            if (isClosed.get() == false) {
                try {
                    logger.warn("failed to read latest segment infos on flush", e);
                } catch (Exception inner) {
                    e.addSuppressed(inner);
                }
                if (Lucene.isCorruptionException(e)) {
                    throw new FlushFailedEngineException(shardId, e);
                }
            }
        } finally {
            store.decRef();
        }
    }

    /**
     * 切换到下一个事务文件 并尝试丢弃旧的文件
     * @throws EngineException
     */
    @Override
    public void rollTranslogGeneration() throws EngineException {
        try (ReleasableLock ignored = readLock.acquire()) {
            ensureOpen();
            translog.rollGeneration();
            translog.trimUnreferencedReaders();
        } catch (AlreadyClosedException e) {
            failOnTragicEvent(e);
            throw e;
        } catch (Exception e) {
            try {
                failEngine("translog trimming failed", e);
            } catch (Exception inner) {
                e.addSuppressed(inner);
            }
            throw new EngineException(shardId, "failed to roll translog", e);
        }
    }

    /**
     * 该方法会在定时器内触发
     * @throws EngineException
     */
    @Override
    public void trimUnreferencedTranslogFiles() throws EngineException {
        try (ReleasableLock lock = readLock.acquire()) {
            ensureOpen();
            translog.trimUnreferencedReaders();
        } catch (AlreadyClosedException e) {
            failOnTragicEvent(e);
            throw e;
        } catch (Exception e) {
            try {
                failEngine("translog trimming failed", e);
            } catch (Exception inner) {
                e.addSuppressed(inner);
            }
            throw new EngineException(shardId, "failed to trim translog", e);
        }
    }

    @Override
    public boolean shouldRollTranslogGeneration() {
        return getTranslog().shouldRollGeneration();
    }

    @Override
    public void trimOperationsFromTranslog(long belowTerm, long aboveSeqNo) throws EngineException {
        try (ReleasableLock lock = readLock.acquire()) {
            ensureOpen();
            translog.trimOperations(belowTerm, aboveSeqNo);
        } catch (AlreadyClosedException e) {
            failOnTragicEvent(e);
            throw e;
        } catch (Exception e) {
            try {
                failEngine("translog operations trimming failed", e);
            } catch (Exception inner) {
                e.addSuppressed(inner);
            }
            throw new EngineException(shardId, "failed to trim translog operations", e);
        }
    }

    /**
     * 删除墓碑数据   当处理delete请求时会生成墓碑数据
     */
    private void pruneDeletedTombstones() {
        /*
         * We need to deploy two different trimming strategies for GC deletes on primary and replicas. Delete operations on primary
         * are remembered for at least one GC delete cycle and trimmed periodically. This is, at the moment, the best we can do on
         * primary for user facing APIs but this arbitrary time limit is problematic for replicas. On replicas however we should
         * trim only deletes whose seqno at most the local checkpoint. This requirement is explained as follows.
         *
         * Suppose o1 and o2 are two operations on the same document with seq#(o1) < seq#(o2), and o2 arrives before o1 on the replica.
         * o2 is processed normally since it arrives first; when o1 arrives it should be discarded:
         * - If seq#(o1) <= LCP, then it will be not be added to Lucene, as it was already previously added.
         * - If seq#(o1)  > LCP, then it depends on the nature of o2:
         *   *) If o2 is a delete then its seq# is recorded in the VersionMap, since seq#(o2) > seq#(o1) > LCP,
         *      so a lookup can find it and determine that o1 is stale.
         *   *) If o2 is an indexing then its seq# is either in Lucene (if refreshed) or the VersionMap (if not refreshed yet),
         *      so a real-time lookup can find it and determine that o1 is stale.
         *
         * Here we prefer to deploy a single trimming strategy, which satisfies two constraints, on both primary and replicas because:
         * - It's simpler - no need to distinguish if an engine is running at primary mode or replica mode or being promoted.
         * - If a replica subsequently is promoted, user experience is maintained as that replica remembers deletes for the last GC cycle.
         *
         * However, the version map may consume less memory if we deploy two different trimming strategies for primary and replicas.
         */
        final long timeMSec = engineConfig.getThreadPool().relativeTimeInMillis();
        // 只能删除该时间戳之前的数据
        final long maxTimestampToPrune = timeMSec - engineConfig.getIndexSettings().getGcDeletesInMillis();
        // 从墓碑中移除 过期的版本数据
        versionMap.pruneTombstones(maxTimestampToPrune, localCheckpointTracker.getProcessedCheckpoint());
        lastDeleteVersionPruneTimeMSec = timeMSec;
    }

    // testing
    void clearDeletedTombstones() {
        versionMap.pruneTombstones(Long.MAX_VALUE, localCheckpointTracker.getMaxSeqNo());
    }

    // for testing
    final Map<BytesRef, VersionValue> getVersionMap() {
        return Stream.concat(versionMap.getAllCurrent().entrySet().stream(), versionMap.getAllTombstones().entrySet().stream())
            .collect(Collectors.toMap(Map.Entry::getKey, Map.Entry::getValue));
    }

    /**
     * 强制触发merge逻辑
     * @param flush
     * @param maxNumSegments
     * @param onlyExpungeDeletes
     * @param upgrade
     * @param upgradeOnlyAncientSegments
     * @param forceMergeUUID
     * @throws EngineException
     * @throws IOException
     */
    @Override
    public void forceMerge(final boolean flush, int maxNumSegments, boolean onlyExpungeDeletes,
                           final boolean upgrade, final boolean upgradeOnlyAncientSegments,
                           final String forceMergeUUID) throws EngineException, IOException {
        if (onlyExpungeDeletes && maxNumSegments >= 0) {
            throw new IllegalArgumentException("only_expunge_deletes and max_num_segments are mutually exclusive");
        }
        /*
         * We do NOT acquire the readlock here since we are waiting on the merges to finish
         * that's fine since the IW.rollback should stop all the threads and trigger an IOException
         * causing us to fail the forceMerge
         *
         * The way we implement upgrades is a bit hackish in the sense that we set an instance
         * variable and that this setting will thus apply to the next forced merge that will be run.
         * This is ok because (1) this is the only place we call forceMerge, (2) we have a single
         * thread for optimize, and the 'optimizeLock' guarding this code, and (3) ConcurrentMergeScheduler
         * syncs calls to findForcedMerges.
         */
        assert indexWriter.getConfig().getMergePolicy() instanceof ElasticsearchMergePolicy : "MergePolicy is " +
            indexWriter.getConfig().getMergePolicy().getClass().getName();
        // 获取使用的merge策略
        ElasticsearchMergePolicy mp = (ElasticsearchMergePolicy) indexWriter.getConfig().getMergePolicy();
        optimizeLock.lock();
        try {
            ensureOpen();
            if (upgrade) {
                logger.info("starting segment upgrade upgradeOnlyAncientSegments={}", upgradeOnlyAncientSegments);
                mp.setUpgradeInProgress(true, upgradeOnlyAncientSegments);
            }
            store.incRef(); // increment the ref just to ensure nobody closes the store while we optimize
            try {
                if (onlyExpungeDeletes) {
                    assert upgrade == false;
                    indexWriter.forceMergeDeletes(true /* blocks and waits for merges*/);
                } else if (maxNumSegments <= 0) {
                    assert upgrade == false;
                    indexWriter.maybeMerge();
                } else {
                    indexWriter.forceMerge(maxNumSegments, true /* blocks and waits for merges*/);
                    this.forceMergeUUID = forceMergeUUID;
                }
                if (flush) {
                    flush(false, true);
                }
                if (upgrade) {
                    logger.info("finished segment upgrade");
                }
            } finally {
                store.decRef();
            }
        } catch (AlreadyClosedException ex) {
            /* in this case we first check if the engine is still open. If so this exception is just fine
             * and expected. We don't hold any locks while we block on forceMerge otherwise it would block
             * closing the engine as well. If we are not closed we pass it on to failOnTragicEvent which ensures
             * we are handling a tragic even exception here */
            ensureOpen(ex);
            failOnTragicEvent(ex);
            throw ex;
        } catch (Exception e) {
            try {
                maybeFailEngine("force merge", e);
            } catch (Exception inner) {
                e.addSuppressed(inner);
            }
            throw e;
        } finally {
            try {
                // reset it just to make sure we reset it in a case of an error
                mp.setUpgradeInProgress(false, false);
            } finally {
                optimizeLock.unlock();
            }
        }
    }

    @Override
    public IndexCommitRef acquireLastIndexCommit(final boolean flushFirst) throws EngineException {
        // we have to flush outside of the readlock otherwise we might have a problem upgrading
        // the to a write lock when we fail the engine in this operation
        if (flushFirst) {
            logger.trace("start flush for snapshot");
            flush(false, true);
            logger.trace("finish flush for snapshot");
        }
        // 返回一个SnapshotIndexCommit
        final IndexCommit lastCommit = combinedDeletionPolicy.acquireIndexCommit(false);
        return new Engine.IndexCommitRef(lastCommit, () -> releaseIndexCommit(lastCommit));
    }

    @Override
    public IndexCommitRef acquireSafeIndexCommit() throws EngineException {
        final IndexCommit safeCommit = combinedDeletionPolicy.acquireIndexCommit(true);
        return new Engine.IndexCommitRef(safeCommit, () -> releaseIndexCommit(safeCommit));
    }

    private void releaseIndexCommit(IndexCommit snapshot) throws IOException {
        // Revisit the deletion policy if we can clean up the snapshotting commit.
        if (combinedDeletionPolicy.releaseCommit(snapshot)) {
            ensureOpen();
            // Here we don't have to trim translog because snapshotting an index commit
            // does not lock translog or prevents unreferenced files from trimming.
            // 因为之前可能由于快照持有了某些commit无法被释放  现在就可以进行释放了
            indexWriter.deleteUnusedFiles();
        }
    }

    @Override
    public SafeCommitInfo getSafeCommitInfo() {
        return combinedDeletionPolicy.getSafeCommitInfo();
    }

    private boolean failOnTragicEvent(AlreadyClosedException ex) {
        final boolean engineFailed;
        // if we are already closed due to some tragic exception
        // we need to fail the engine. it might have already been failed before
        // but we are double-checking it's failed and closed
        if (indexWriter.isOpen() == false && indexWriter.getTragicException() != null) {
            final Exception tragicException;
            if (indexWriter.getTragicException() instanceof Exception) {
                tragicException = (Exception) indexWriter.getTragicException();
            } else {
                tragicException = new RuntimeException(indexWriter.getTragicException());
            }
            failEngine("already closed by tragic event on the index writer", tragicException);
            engineFailed = true;
        } else if (translog.isOpen() == false && translog.getTragicException() != null) {
            failEngine("already closed by tragic event on the translog", translog.getTragicException());
            engineFailed = true;
        } else if (failedEngine.get() == null && isClosed.get() == false) { // we are closed but the engine is not failed yet?
            // this smells like a bug - we only expect ACE if we are in a fatal case ie. either translog or IW is closed by
            // a tragic event or has closed itself. if that is not the case we are in a buggy state and raise an assertion error
            throw new AssertionError("Unexpected AlreadyClosedException", ex);
        } else {
            engineFailed = false;
        }
        return engineFailed;
    }

    /**
     * 检测 engine 是否应该被关闭
     * @param source
     * @param e
     * @return
     */
    @Override
    protected boolean maybeFailEngine(String source, Exception e) {
        boolean shouldFail = super.maybeFailEngine(source, e);
        if (shouldFail) {
            return true;
        }
        // Check for AlreadyClosedException -- ACE is a very special
        // exception that should only be thrown in a tragic event. we pass on the checks to failOnTragicEvent which will
        // throw and AssertionError if the tragic event condition is not met.
        if (e instanceof AlreadyClosedException) {
            return failOnTragicEvent((AlreadyClosedException)e);
        } else if (e != null &&
                ((indexWriter.isOpen() == false && indexWriter.getTragicException() == e)
                        || (translog.isOpen() == false && translog.getTragicException() == e))) {
            // this spot on - we are handling the tragic event exception here so we have to fail the engine
            // right away
            failEngine(source, e);
            return true;
        }
        return false;
    }

    @Override
    protected SegmentInfos getLastCommittedSegmentInfos() {
        return lastCommittedSegmentInfos;
    }

    @Override
    protected final void writerSegmentStats(SegmentsStats stats) {
        stats.addVersionMapMemoryInBytes(versionMap.ramBytesUsed());
        stats.addIndexWriterMemoryInBytes(indexWriter.ramBytesUsed());
        stats.updateMaxUnsafeAutoIdTimestamp(maxUnsafeAutoIdTimestamp.get());
    }

    @Override
    public long getIndexBufferRAMBytesUsed() {
        // We don't guard w/ readLock here, so we could throw AlreadyClosedException
        return indexWriter.ramBytesUsed() + versionMap.ramBytesUsedForRefresh();
    }

    @Override
    public List<Segment> segments(boolean verbose) {
        try (ReleasableLock lock = readLock.acquire()) {
            Segment[] segmentsArr = getSegmentInfo(lastCommittedSegmentInfos, verbose);

            // fill in the merges flag
            Set<OnGoingMerge> onGoingMerges = mergeScheduler.onGoingMerges();
            for (OnGoingMerge onGoingMerge : onGoingMerges) {
                for (SegmentCommitInfo segmentInfoPerCommit : onGoingMerge.getMergedSegments()) {
                    for (Segment segment : segmentsArr) {
                        if (segment.getName().equals(segmentInfoPerCommit.info.name)) {
                            segment.mergeId = onGoingMerge.getId();
                            break;
                        }
                    }
                }
            }
            return Arrays.asList(segmentsArr);
        }
    }

    /**
     * Closes the engine without acquiring the write lock. This should only be
     * called while the write lock is hold or in a disaster condition ie. if the engine
     * is failed.
     */
    @Override
    protected final void closeNoLock(String reason, CountDownLatch closedLatch) {
        if (isClosed.compareAndSet(false, true)) {
            assert rwl.isWriteLockedByCurrentThread() || failEngineLock.isHeldByCurrentThread() :
                "Either the write lock must be held or the engine must be currently be failing itself";
            try {
                this.versionMap.clear();
                if (internalReaderManager != null) {
                    internalReaderManager.removeListener(versionMap);
                }
                try {
                    IOUtils.close(externalReaderManager, internalReaderManager);
                } catch (Exception e) {
                    logger.warn("Failed to close ReaderManager", e);
                }
                try {
                    IOUtils.close(translog);
                } catch (Exception e) {
                    logger.warn("Failed to close translog", e);
                }
                // no need to commit in this case!, we snapshot before we close the shard, so translog and all sync'ed
                logger.trace("rollback indexWriter");
                try {
                    indexWriter.rollback();
                } catch (AlreadyClosedException ex) {
                    failOnTragicEvent(ex);
                    throw ex;
                }
                logger.trace("rollback indexWriter done");
            } catch (Exception e) {
                logger.warn("failed to rollback writer on close", e);
            } finally {
                try {
                    store.decRef();
                    logger.debug("engine closed [{}]", reason);
                } finally {
                    closedLatch.countDown();
                }
            }
        }
    }

    @Override
    protected final ReferenceManager<ElasticsearchDirectoryReader> getReferenceManager(SearcherScope scope) {
        switch (scope) {
            case INTERNAL:
                return internalReaderManager;
            case EXTERNAL:
                return externalReaderManager;
            default:
                throw new IllegalStateException("unknown scope: " + scope);
        }
    }

    /**
     * 初始化indexWriter
     * @return
     * @throws IOException
     */
    private IndexWriter createWriter() throws IOException {
        try {
            final IndexWriterConfig iwc = getIndexWriterConfig();
            // 使用该配置项生成 IndexWriter
            return createWriter(store.directory(), iwc);
        } catch (LockObtainFailedException ex) {
            logger.warn("could not lock IndexWriter", ex);
            throw ex;
        }
    }

    // pkg-private for testing
    IndexWriter createWriter(Directory directory, IndexWriterConfig iwc) throws IOException {
        if (Assertions.ENABLED) {
            return new AssertingIndexWriter(directory, iwc);
        } else {
            return new IndexWriter(directory, iwc);
        }
    }

    /**
     * 获取 DirectoryReader的相关配置
     * @param directory
     * @param indexSettings
     * @return
     */
    static Map<String, String> getReaderAttributes(Directory directory, IndexSettings indexSettings) {
        Directory unwrap = FilterDirectory.unwrap(directory);
        // 使用基于heap的目录
        boolean defaultOffHeap = FsDirectoryFactory.isHybridFs(unwrap) || unwrap instanceof MMapDirectory;
        Map<String, String> attributes = new HashMap<>();
        // 是否要将FST 装载到内存中 默认是true吧
        attributes.put(BlockTreeTermsReader.FST_MODE_KEY, defaultOffHeap ? FSTLoadMode.OFF_HEAP.name() : FSTLoadMode.ON_HEAP.name());
        if (IndexSettings.ON_HEAP_ID_TERMS_INDEX.exists(indexSettings.getSettings())) {
            final boolean idOffHeap = IndexSettings.ON_HEAP_ID_TERMS_INDEX.get(indexSettings.getSettings()) == false;
            attributes.put(BlockTreeTermsReader.FST_MODE_KEY + "." + IdFieldMapper.NAME,
                    idOffHeap ? FSTLoadMode.OFF_HEAP.name() : FSTLoadMode.ON_HEAP.name());
        }
        return Collections.unmodifiableMap(attributes);
    }

    /**
     * 获取相关配置
     * @return
     */
    private IndexWriterConfig getIndexWriterConfig() {
        // 一开始的分词器是通过插件系统加载的  也有默认的分词器 这里就是利用分词器来配置config对象
        final IndexWriterConfig iwc = new IndexWriterConfig(engineConfig.getAnalyzer());
        // 在close时 不需要自动提交
        iwc.setCommitOnClose(false); // we by default don't commit on close
        // 采用 append模式
        iwc.setOpenMode(IndexWriterConfig.OpenMode.APPEND);
        // 设置reader相关的参数
        iwc.setReaderAttributes(getReaderAttributes(store.directory(), engineConfig.getIndexSettings()));
        // 指定删除策略  原本默认的删除策略是KeepOnlyLastCommitDeletionPolicy
        iwc.setIndexDeletionPolicy(combinedDeletionPolicy);
        // with tests.verbose, lucene sets this up: plumb to align with filesystem stream
        boolean verbose = false;
        try {
            verbose = Boolean.parseBoolean(System.getProperty("tests.verbose"));
        } catch (Exception ignore) {
        }
        iwc.setInfoStream(verbose ? InfoStream.getDefault() : new LoggerInfoStream(logger));
        // 默认merge策略是 ConcurrentMergeScheduler    这里设置ES封装的merge策略(做了增强)
        iwc.setMergeScheduler(mergeScheduler);
        // Give us the opportunity to upgrade old segments while performing
        // background merges
        // 这个merge策略也是 ES增强过的  对应EsTieredMergePolicy
        MergePolicy mergePolicy = config().getMergePolicy();
        // always configure soft-deletes field so an engine with soft-deletes disabled can open a Lucene index with soft-deletes.
        // 指定软删除字段为 "_soft_deletes"
        iwc.setSoftDeletesField(Lucene.SOFT_DELETES_FIELD);
        // RecoverySourcePruneMergePolicy 负责处理 recovery_source 相关的
        // TODO 这个merge策略先不看 等回顾lucene的merge流程后重看
        mergePolicy = new RecoverySourcePruneMergePolicy(SourceFieldMapper.RECOVERY_SOURCE_NAME, softDeletesPolicy::getRetentionQuery,
            // 这个是保留软删除字段的merge策略 也就是 在merge过程中软删除字段不会被丢弃
            new SoftDeletesRetentionMergePolicy(Lucene.SOFT_DELETES_FIELD, softDeletesPolicy::getRetentionQuery,
                // 最基础的merge策略先是被这个对象包装 当发现field为_id时需要做特殊处理
                new PrunePostingsMergePolicy(mergePolicy, IdFieldMapper.NAME)));

        // 是否打乱merge
        boolean shuffleForcedMerge = Booleans.parseBoolean(System.getProperty("es.shuffle_forced_merge", Boolean.TRUE.toString()));
        if (shuffleForcedMerge) {
            // We wrap the merge policy for all indices even though it is mostly useful for time-based indices
            // but there should be no overhead for other type of indices so it's simpler than adding a setting
            // to enable it.
            // 如果要打乱的话 还要再包装一层
            mergePolicy = new ShuffleForcedMergePolicy(mergePolicy);
        }
        // ElasticsearchMergePolicy 主要是解决兼容性问题的
        iwc.setMergePolicy(new ElasticsearchMergePolicy(mergePolicy));
        // 打分策略先不管了
        iwc.setSimilarity(engineConfig.getSimilarity());
        iwc.setRAMBufferSizeMB(engineConfig.getIndexingBufferSize().getMbFrac());
        iwc.setCodec(engineConfig.getCodec());
        // TODO 复合文件先忽略
        iwc.setUseCompoundFile(true); // always use compound on flush - reduces # of file-handles on refresh
        // 设置排序对象后 doc将会按照排序规则进行存储
        if (config().getIndexSort() != null) {
            iwc.setIndexSort(config().getIndexSort());
        }
        return iwc;
    }

    /**
     * A listener that warms the segments if needed when acquiring a new reader
     * 当获取到一个最新的reader对象时 立即进行预热
     * 该对象是针对 externalReaderManager的监听器
     */
    static final class RefreshWarmerListener implements BiConsumer<ElasticsearchDirectoryReader, ElasticsearchDirectoryReader> {
        private final Engine.Warmer warmer;
        private final Logger logger;
        private final AtomicBoolean isEngineClosed;

        RefreshWarmerListener(Logger logger, AtomicBoolean isEngineClosed, EngineConfig engineConfig) {
            warmer = engineConfig.getWarmer();
            this.logger = logger;
            this.isEngineClosed = isEngineClosed;
        }

        @Override
        public void accept(ElasticsearchDirectoryReader reader, ElasticsearchDirectoryReader previousReader) {
            if (warmer != null) {
                try {
                    warmer.warm(reader);
                } catch (Exception e) {
                    if (isEngineClosed.get() == false) {
                        logger.warn("failed to prepare/warm", e);
                    }
                }
            }
        }
    }

    /**
     * 开启阀门
     */
    @Override
    public void activateThrottling() {
        int count = throttleRequestCount.incrementAndGet();
        assert count >= 1 : "invalid post-increment throttleRequestCount=" + count;
        if (count == 1) {
            throttle.activate();
        }
    }

    @Override
    public void deactivateThrottling() {
        int count = throttleRequestCount.decrementAndGet();
        assert count >= 0 : "invalid post-decrement throttleRequestCount=" + count;
        if (count == 0) {
            throttle.deactivate();
        }
    }

    @Override
    public boolean isThrottled() {
        return throttle.isThrottled();
    }

    @Override
    public long getIndexThrottleTimeInMillis() {
        return throttle.getThrottleTimeInMillis();
    }

    long getGcDeletesInMillis() {
        return engineConfig.getIndexSettings().getGcDeletesInMillis();
    }

    LiveIndexWriterConfig getCurrentIndexWriterConfig() {
        return indexWriter.getConfig();
    }

    /**
     * 用于并发执行merge任务的对象
     */
    private final class EngineMergeScheduler extends ElasticsearchConcurrentMergeScheduler {
        /**
         * 此时有多少正在merge的任务
         */
        private final AtomicInteger numMergesInFlight = new AtomicInteger(0);
        /**
         * 此时是否处于限流状态  ES 关闭了lucene自带的merge限流器 自己定义了一套限流规则
         */
        private final AtomicBoolean isThrottling = new AtomicBoolean();

        EngineMergeScheduler(ShardId shardId, IndexSettings indexSettings) {
            super(shardId, indexSettings);
        }

        @Override
        public synchronized void beforeMerge(OnGoingMerge merge) {
            // 最多允许多少merge同时进行
            int maxNumMerges = mergeScheduler.getMaxMergeCount();
            if (numMergesInFlight.incrementAndGet() > maxNumMerges) {
                if (isThrottling.getAndSet(true) == false) {
                    logger.info("now throttling indexing: numMergesInFlight={}, maxNumMerges={}", numMergesInFlight, maxNumMerges);
                    // 超出限制 开启阀门
                    activateThrottling();
                }
            }
        }

        /**
         * merge 后执行
         * @param merge
         */
        @Override
        public synchronized void afterMerge(OnGoingMerge merge) {
            int maxNumMerges = mergeScheduler.getMaxMergeCount();
            // 一旦少于最大merge线程 马上停止限流
            if (numMergesInFlight.decrementAndGet() < maxNumMerges) {
                if (isThrottling.getAndSet(false)) {
                    logger.info("stop throttling indexing: numMergesInFlight={}, maxNumMerges={}",
                        numMergesInFlight, maxNumMerges);
                    deactivateThrottling();
                }
            }
            if (indexWriter.hasPendingMerges() == false &&
                    System.nanoTime() - lastWriteNanos >= engineConfig.getFlushMergesAfter().nanos()) {
                // NEVER do this on a merge thread since we acquire some locks blocking here and if we concurrently rollback the writer
                // we deadlock on engine#close for instance.
                engineConfig.getThreadPool().executor(ThreadPool.Names.FLUSH).execute(new AbstractRunnable() {
                    @Override
                    public void onFailure(Exception e) {
                        if (isClosed.get() == false) {
                            logger.warn("failed to flush after merge has finished");
                        }
                    }

                    @Override
                    protected void doRun() {
                        // if we have no pending merges and we are supposed to flush once merges have finished to
                        // free up transient disk usage of the (presumably biggish) segments that were just merged
                        flush();
                    }
                });
            } else if (merge.getTotalBytesSize() >= engineConfig.getIndexSettings().getFlushAfterMergeThresholdSize().getBytes()) {
                // we hit a significant merge which would allow us to free up memory if we'd commit it hence on the next change
                // we should execute a flush on the next operation if that's a flush after inactive or indexing a document.
                // we could fork a thread and do it right away but we try to minimize forking and piggyback on outside events.
                shouldPeriodicallyFlushAfterBigMerge.set(true);
            }
        }

        @Override
        protected void handleMergeException(final Directory dir, final Throwable exc) {
            engineConfig.getThreadPool().generic().execute(new AbstractRunnable() {
                @Override
                public void onFailure(Exception e) {
                    logger.debug("merge failure action rejected", e);
                }

                @Override
                protected void doRun() throws Exception {
                    /*
                     * We do this on another thread rather than the merge thread that we are initially called on so that we have complete
                     * confidence that the call stack does not contain catch statements that would cause the error that might be thrown
                     * here from being caught and never reaching the uncaught exception handler.
                     */
                    failEngine("merge failed", new MergePolicy.MergeException(exc, dir));
                }
            });
        }
    }

    /**
     * Commits the specified index writer.
     *
     * @param writer   the index writer to commit
     * @param translog the translog
     *                 针对lucene内的数据进行持久化
     */
    protected void commitIndexWriter(final IndexWriter writer, final Translog translog) throws IOException {
        ensureCanFlush();
        try {
            // 提交点就对应此时写入到内存中最新的operation对应的seq
            // 可以看到这里没有做并发处理 也就是获取到的seq 可能不是最新的 不过也只是有部分最新数据没有做持久化 不影响
            final long localCheckpoint = localCheckpointTracker.getProcessedCheckpoint();
            // 在对lucene数据进行持久化前 会将此时一些信息记录到userData中
            writer.setLiveCommitData(() -> {
                /*
                 * The user data captured above (e.g. local checkpoint) contains data that must be evaluated *before* Lucene flushes
                 * segments, including the local checkpoint amongst other values. The maximum sequence number is different, we never want
                 * the maximum sequence number to be less than the last sequence number to go into a Lucene commit, otherwise we run the
                 * risk of re-using a sequence number for two different documents when restoring from this commit point and subsequently
                 * writing new documents to the index. Since we only know which Lucene documents made it into the final commit after the
                 * {@link IndexWriter#commit()} call flushes all documents, we defer computation of the maximum sequence number to the time
                 * of invocation of the commit data iterator (which occurs after all documents have been flushed to Lucene).
                 */
                final Map<String, String> commitData = new HashMap<>(7);

                // 设置当前刷盘对应的事务日志的id
                commitData.put(Translog.TRANSLOG_UUID_KEY, translog.getTranslogUUID());
                // 对应本次commit的数据中 最新的operation的seq
                commitData.put(SequenceNumbers.LOCAL_CHECKPOINT_KEY, Long.toString(localCheckpoint));
                // 此时观测到的最大的seq 因为触发该方法时 可能又有新的operation需要处理了 而它们会更新这个maxSeq  TODO 但是这个值存储起来的意义是什么 ???
                commitData.put(SequenceNumbers.MAX_SEQ_NO, Long.toString(localCheckpointTracker.getMaxSeqNo()));

                // 某些index操作可能会记录一个 maxUnsafeAutoIdTimestamp  那么在处理时可能就会更新到userData中
                commitData.put(MAX_UNSAFE_AUTO_ID_TIMESTAMP_COMMIT_ID, Long.toString(maxUnsafeAutoIdTimestamp.get()));

                // 存储此时的historyUUID TODO 这个值的作用是什么???
                commitData.put(HISTORY_UUID_KEY, historyUUID);
                // force_merge 也是原封不动的写回到userData中 这个值的作用是???
                final String currentForceMergeUUID = forceMergeUUID;
                if (currentForceMergeUUID != null) {
                    commitData.put(FORCE_MERGE_UUID_KEY, currentForceMergeUUID);
                }

                // 获取此时需要保留的最小的seq 并存储到userData中
                commitData.put(Engine.MIN_RETAINED_SEQNO, Long.toString(softDeletesPolicy.getMinRetainedSeqNo()));
                logger.trace("committing writer with commit data [{}]", commitData);
                return commitData.entrySet().iterator();
            });
            // 因为此时即将进行刷盘 为了避免重复刷盘就将该标识设置为false
            shouldPeriodicallyFlushAfterBigMerge.set(false);
            writer.commit();
        } catch (final Exception ex) {
            try {
                failEngine("lucene commit failed", ex);
            } catch (final Exception inner) {
                ex.addSuppressed(inner);
            }
            throw ex;
        } catch (final AssertionError e) {
            /*
             * If assertions are enabled, IndexWriter throws AssertionError on commit if any files don't exist, but tests that randomly
             * throw FileNotFoundException or NoSuchFileException can also hit this.
             */
            if (ExceptionsHelper.stackTrace(e).contains("org.apache.lucene.index.IndexWriter.filesExist")) {
                final EngineException engineException = new EngineException(shardId, "failed to commit engine", e);
                try {
                    failEngine("lucene commit failed", engineException);
                } catch (final Exception inner) {
                    engineException.addSuppressed(inner);
                }
                throw engineException;
            } else {
                throw e;
            }
        }
    }

    final void ensureCanFlush() {
        // translog recovery happens after the engine is fully constructed.
        // If we are in this stage we have to prevent flushes from this
        // engine otherwise we might loose documents if the flush succeeds
        // and the translog recovery fails when we "commit" the translog on flush.
        if (pendingTranslogRecovery.get()) {
            throw new IllegalStateException(shardId.toString() + " flushes are disabled - pending translog recovery");
        }
    }

    /**
     * 接收到某些配置发生变化的通知 更新内部组件
     */
    @Override
    public void onSettingsChanged() {
        mergeScheduler.refreshConfig();
        // config().isEnableGcDeletes() or config.getGcDeletesInMillis() may have changed:
        // 可能有关GCDeletes的配置项会发生变化
        maybePruneDeletes();
        // 保留数量发生了变化
        softDeletesPolicy.setRetentionOperations(config().getIndexSettings().getSoftDeleteRetentionOperations());
    }

    public MergeStats getMergeStats() {
        return mergeScheduler.stats();
    }

    LocalCheckpointTracker getLocalCheckpointTracker() {
        return localCheckpointTracker;
    }

    @Override
    public long getLastSyncedGlobalCheckpoint() {
        return getTranslog().getLastSyncedGlobalCheckpoint();
    }

    public long getProcessedLocalCheckpoint() {
        return localCheckpointTracker.getProcessedCheckpoint();
    }

    @Override
    public long getPersistedLocalCheckpoint() {
        return localCheckpointTracker.getPersistedCheckpoint();
    }

    /**
     * Marks the given seq_no as seen and advances the max_seq_no of this engine to at least that value.
     */
    protected final void markSeqNoAsSeen(long seqNo) {
        localCheckpointTracker.advanceMaxSeqNo(seqNo);
    }

    /**
     * Checks if the given operation has been processed in this engine or not.
     * @return true if the given operation was processed; otherwise false.
     * 检测某个operation是否已经被处理
     */
    protected final boolean hasBeenProcessedBefore(Operation op) {
        if (Assertions.ENABLED) {
            assert op.seqNo() != SequenceNumbers.UNASSIGNED_SEQ_NO : "operation is not assigned seq_no";
            if (op.operationType() == Operation.TYPE.NO_OP) {
                assert noOpKeyedLock.isHeldByCurrentThread(op.seqNo());
            } else {
                assert versionMap.assertKeyedLockHeldByCurrentThread(op.uid().bytes());
            }
        }
        return localCheckpointTracker.hasProcessed(op.seqNo());
    }

    @Override
    public SeqNoStats getSeqNoStats(long globalCheckpoint) {
        return localCheckpointTracker.getStats(globalCheckpoint);
    }

    /**
     * Returns the number of times a version was looked up either from the index.
     * Note this is only available if assertions are enabled
     */
    long getNumIndexVersionsLookups() { // for testing
        return numIndexVersionsLookups.count();
    }

    /**
     * Returns the number of times a version was looked up either from memory or from the index.
     * Note this is only available if assertions are enabled
     */
    long getNumVersionLookups() { // for testing
        return numVersionLookups.count();
    }

    private boolean incrementVersionLookup() { // only used by asserts
        numVersionLookups.inc();
        return true;
    }

    private boolean incrementIndexVersionLookup() {
        numIndexVersionsLookups.inc();
        return true;
    }

    boolean isSafeAccessRequired() {
        return versionMap.isSafeAccessRequired();
    }

    /**
     * Returns the number of documents have been deleted since this engine was opened.
     * This count does not include the deletions from the existing segments before opening engine.
     */
    long getNumDocDeletes() {
        return numDocDeletes.count();
    }

    /**
     * Returns the number of documents have been appended since this engine was opened.
     * This count does not include the appends from the existing segments before opening engine.
     */
    long getNumDocAppends() {
        return numDocAppends.count();
    }

    /**
     * Returns the number of documents have been updated since this engine was opened.
     * This count does not include the updates from the existing segments before opening engine.
     */
    long getNumDocUpdates() {
        return numDocUpdates.count();
    }

    @Override
    public Translog.Snapshot newChangesSnapshot(String source, MapperService mapperService,
                                                long fromSeqNo, long toSeqNo, boolean requiredFullRange) throws IOException {
        ensureOpen();
        refreshIfNeeded(source, toSeqNo);
        Searcher searcher = acquireSearcher(source, SearcherScope.INTERNAL);
        try {
            LuceneChangesSnapshot snapshot = new LuceneChangesSnapshot(
                searcher, mapperService, LuceneChangesSnapshot.DEFAULT_BATCH_SIZE, fromSeqNo, toSeqNo, requiredFullRange);
            searcher = null;
            return snapshot;
        } catch (Exception e) {
            try {
                maybeFailEngine("acquire changes snapshot", e);
            } catch (Exception inner) {
                e.addSuppressed(inner);
            }
            throw e;
        } finally {
            IOUtils.close(searcher);
        }
    }

    @Override
    public boolean hasCompleteOperationHistory(String reason, long startingSeqNo) {
        return getMinRetainedSeqNo() <= startingSeqNo;
    }

    /**
     * Returns the minimum seqno that is retained in the Lucene index.
     * Operations whose seq# are at least this value should exist in the Lucene index.
     */
    public final long getMinRetainedSeqNo() {
        return softDeletesPolicy.getMinRetainedSeqNo();
    }

    @Override
    public Closeable acquireHistoryRetentionLock() {
        return softDeletesPolicy.acquireRetentionLock();
    }

    /**
     * Gets the commit data from {@link IndexWriter} as a map.
     */
    private static Map<String, String> commitDataAsMap(final IndexWriter indexWriter) {
        final Map<String, String> commitData = new HashMap<>(8);
        for (Map.Entry<String, String> entry : indexWriter.getLiveCommitData()) {
            commitData.put(entry.getKey(), entry.getValue());
        }
        return commitData;
    }

    private static class AssertingIndexWriter extends IndexWriter {
        AssertingIndexWriter(Directory d, IndexWriterConfig conf) throws IOException {
            super(d, conf);
        }

        @Override
        public long updateDocument(Term term, Iterable<? extends IndexableField> doc) {
            throw new AssertionError("must not hard update document");
        }

        @Override
        public long updateDocuments(Term delTerm, Iterable<? extends Iterable<? extends IndexableField>> docs) {
            throw new AssertionError("must not hard update documents");
        }

        @Override
        public long deleteDocuments(Term... terms) {
            throw new AssertionError("must not hard delete documents");
        }

        @Override
        public long tryDeleteDocument(IndexReader readerIn, int docID) {
            throw new AssertionError("tryDeleteDocument is not supported. See Lucene#DirectoryReaderWithAllLiveDocs");
        }
    }

    /**
     * Returned the last local checkpoint value has been refreshed internally.
     */
    final long lastRefreshedCheckpoint() {
        return lastRefreshedCheckpointListener.refreshedCheckpoint.get();
    }


    private final Object refreshIfNeededMutex = new Object();

    /**
     * Refresh this engine **internally** iff the requesting seq_no is greater than the last refreshed checkpoint.
     * 尝试刷新内部的数据
     */
    protected final void refreshIfNeeded(String source, long requestingSeqNo) {
        // lastRefreshedCheckpoint 对应上一次刷新时得到的检查点 如果本次传入的seq比上次检查点大 才有刷新的必要
        if (lastRefreshedCheckpoint() < requestingSeqNo) {
            synchronized (refreshIfNeededMutex) {
                if (lastRefreshedCheckpoint() < requestingSeqNo) {
                    refresh(source, SearcherScope.INTERNAL, true);
                }
            }
        }
    }

    /**
     * 该对象会设置在 internalReaderManager上 监听资源的刷新
     */
    private final class LastRefreshedCheckpointListener implements ReferenceManager.RefreshListener {

        /**
         * 代表最近一次刷新时写入的checkpoint 对应的 processedCheckpoint
         */
        final AtomicLong refreshedCheckpoint;

        private long pendingCheckpoint;

        LastRefreshedCheckpointListener(long initialLocalCheckpoint) {
            this.refreshedCheckpoint = new AtomicLong(initialLocalCheckpoint);
        }


        /**
         * 每次在刷新前都会重新读取  localCheckpointTracker 已处理的检查点
         */
        @Override
        public void beforeRefresh() {
            // all changes until this point should be visible after refresh
            pendingCheckpoint = localCheckpointTracker.getProcessedCheckpoint();
        }

        /**
         * 当刷新流程结束时触发该方法
         * @param didRefresh  是否真的刷新了数据
         */
        @Override
        public void afterRefresh(boolean didRefresh) {
            if (didRefresh) {
                updateRefreshedCheckpoint(pendingCheckpoint);
            }
        }

        /**
         * 当成功刷新时触发该方法
         * @param checkpoint
         */
        void updateRefreshedCheckpoint(long checkpoint) {
            refreshedCheckpoint.updateAndGet(curr -> Math.max(curr, checkpoint));
            assert refreshedCheckpoint.get() >= checkpoint : refreshedCheckpoint.get() + " < " + checkpoint;
        }
    }

    @Override
    public final long getMaxSeenAutoIdTimestamp() {
        return maxSeenAutoIdTimestamp.get();
    }

    @Override
    public final void updateMaxUnsafeAutoIdTimestamp(long newTimestamp) {
        updateAutoIdTimestamp(newTimestamp, true);
    }

    /**
     * 更新自动id时间戳
     * @param newTimestamp
     * @param unsafe
     */
    private void updateAutoIdTimestamp(long newTimestamp, boolean unsafe) {
        assert newTimestamp >= -1 : "invalid timestamp [" + newTimestamp + "]";
        maxSeenAutoIdTimestamp.updateAndGet(curr -> Math.max(curr, newTimestamp));
        if (unsafe) {
            maxUnsafeAutoIdTimestamp.updateAndGet(curr -> Math.max(curr, newTimestamp));
        }
        assert maxUnsafeAutoIdTimestamp.get() <= maxSeenAutoIdTimestamp.get();
    }

    @Override
    public long getMaxSeqNoOfUpdatesOrDeletes() {
        return maxSeqNoOfUpdatesOrDeletes.get();
    }

    /**
     * 更新maxSeqNoOfUpdatesOnPrimary
     * @param maxSeqNoOfUpdatesOnPrimary
     */
    @Override
    public void advanceMaxSeqNoOfUpdatesOrDeletes(long maxSeqNoOfUpdatesOnPrimary) {
        if (maxSeqNoOfUpdatesOnPrimary == SequenceNumbers.UNASSIGNED_SEQ_NO) {
            assert false : "max_seq_no_of_updates on primary is unassigned";
            throw new IllegalArgumentException("max_seq_no_of_updates on primary is unassigned");
        }
        this.maxSeqNoOfUpdatesOrDeletes.updateAndGet(curr -> Math.max(curr, maxSeqNoOfUpdatesOnPrimary));
    }

    private boolean assertMaxSeqNoOfUpdatesIsAdvanced(Term id, long seqNo, boolean allowDeleted, boolean relaxIfGapInSeqNo) {
        final long maxSeqNoOfUpdates = getMaxSeqNoOfUpdatesOrDeletes();
        // We treat a delete on the tombstones on replicas as a regular document, then use updateDocument (not addDocument).
        if (allowDeleted) {
            final VersionValue versionValue = versionMap.getVersionForAssert(id.bytes());
            if (versionValue != null && versionValue.isDelete()) {
                return true;
            }
        }
        // Operations can be processed on a replica in a different order than on the primary. If the order on the primary is index-1,
        // delete-2, index-3, and the order on a replica is index-1, index-3, delete-2, then the msu of index-3 on the replica is 2
        // even though it is an update (overwrites index-1). We should relax this assertion if there is a pending gap in the seq_no.
        if (relaxIfGapInSeqNo && localCheckpointTracker.getProcessedCheckpoint() < maxSeqNoOfUpdates) {
            return true;
        }
        assert seqNo <= maxSeqNoOfUpdates : "id=" + id + " seq_no=" + seqNo + " msu=" + maxSeqNoOfUpdates;
        return true;
    }

    /**
     * Restores the live version map and local checkpoint of this engine using documents (including soft-deleted)
     * after the local checkpoint in the safe commit. This step ensures the live version map and checkpoint tracker
     * are in sync with the Lucene commit.
     * 通过reader读取doc  并从中还原 version/checkpoint 信息
     */
    private void restoreVersionMapAndCheckpointTracker(DirectoryReader directoryReader) throws IOException {
        final IndexSearcher searcher = new IndexSearcher(directoryReader);
        searcher.setQueryCache(null);
        // BooleanQuery 是多个查询条件累加的结果  这里是获取 本次已经持久化后的checkpoint对应的doc
        final Query query = new BooleanQuery.Builder()
            .add(LongPoint.newRangeQuery(
                    SeqNoFieldMapper.NAME, getPersistedLocalCheckpoint() + 1, Long.MAX_VALUE), BooleanClause.Occur.MUST)
            // doc 必须要包含 _primary_term field
            .add(Queries.newNonNestedFilter(), BooleanClause.Occur.MUST) // exclude non-root nested documents
            .build();
        // 此时weight中已经包含了查询结果了
        final Weight weight = searcher.createWeight(searcher.rewrite(query), ScoreMode.COMPLETE_NO_SCORES, 1.0f);
        // 遍历所有segmentReader
        for (LeafReaderContext leaf : directoryReader.leaves()) {
            // 对应每个segment 查询到的结果
            final Scorer scorer = weight.scorer(leaf);
            if (scorer == null) {
                continue;
            }
            // 将 segment下  某些特殊的field相关的所有docValue 汇聚到一个对象中
            final CombinedDocValues dv = new CombinedDocValues(leaf.reader());
            // 该对象专门负责从doc中找到 _id 的field 并将结果存起来
            final IdOnlyFieldVisitor idFieldVisitor = new IdOnlyFieldVisitor();
            final DocIdSetIterator iterator = scorer.iterator();
            int docId;
            // 只要能读取到doc 就不断遍历
            while ((docId = iterator.nextDoc()) != DocIdSetIterator.NO_MORE_DOCS) {
                // 获取这个doc 下 primary field 对应的值
                final long primaryTerm = dv.docPrimaryTerm(docId);
                final long seqNo = dv.docSeqNo(docId);

                // 之前是用 userData.maxSeq 来还原 processedSeq/persistedSeq的
                // 现在通过 segmentInfos打开索引文件 并读取内部的docValue 获取记录的最新的seq 更新localCheckpointTracker内的数据
                // 当seq 超过了checkPoint时 会将2者同步
                localCheckpointTracker.markSeqNoAsProcessed(seqNo);
                localCheckpointTracker.markSeqNoAsPersisted(seqNo);
                idFieldVisitor.reset();

                // 处理每个doc时  通过visitor获取id信息
                leaf.reader().document(docId, idFieldVisitor);
                if (idFieldVisitor.getId() == null) {
                    assert dv.isTombstone(docId);
                    continue;
                }
                final BytesRef uid = new Term(IdFieldMapper.NAME, Uid.encodeId(idFieldVisitor.getId())).bytes();
                // 在KeyedLock中 为每个id 维护一个锁对象 在获取的同时会对锁进行lock操作   也就是以id为单位进行操作是线程安全的
                // 在使用完后会自动释放锁
                try (Releasable ignored = versionMap.acquireLock(uid)) {
                    // 从容器中找到该id的版本信息
                    final VersionValue curr = versionMap.getUnderLock(uid);

                    // 当前版本为空 或者本次从 versionValue中获取的seq 比doc解析出来的小    一开始 versionMap中还没有存储任何数据
                    if (curr == null ||
                        compareOpToVersionMapOnSeqNo(idFieldVisitor.getId(), seqNo, primaryTerm, curr) == OpVsLuceneDocStatus.OP_NEWER) {
                        // 如果当前doc携带了 tombstone field 先忽略这种情况
                        if (dv.isTombstone(docId)) {
                            // use 0L for the start time so we can prune this delete tombstone quickly
                            // when the local checkpoint advances (i.e., after a recovery completed).
                            // 传入0的话 就是都可以裁剪
                            final long startTime = 0L;
                            // putDeleteUnderLock 将数据存储到 tombstone 中 并从 maps移除
                            versionMap.putDeleteUnderLock(uid, new DeleteVersionValue(dv.docVersion(docId), seqNo, primaryTerm, startTime));
                        } else {
                            // 为 id 插入一个version信息   内部包含了 doc下 _version 字段的值   还有 _seq_no 的值
                            versionMap.putIndexUnderLock(uid, new IndexVersionValue(null, dv.docVersion(docId), seqNo, primaryTerm));
                        }
                    }
                }
            }
        }
        // remove live entries in the version map
        // 在通过之前segment_N 文件关联的所有索引文件恢复了 seq 以及生成id对应的版本信息后 进行刷新工作
        refresh("restore_version_map_and_checkpoint_tracker", SearcherScope.INTERNAL, true);
    }

}<|MERGE_RESOLUTION|>--- conflicted
+++ resolved
@@ -184,7 +184,7 @@
     private final LocalCheckpointTracker localCheckpointTracker;
 
     /**
-     * 删除策略的作用是决定哪些 segment以及其下面的索引文件可以被删除
+     * 结合的一个删除策略
      */
     private final CombinedDeletionPolicy combinedDeletionPolicy;
 
@@ -577,23 +577,14 @@
                     long seqNo = localCheckpoint + 1;
                     seqNo <= maxSeqNo;
                     seqNo = localCheckpointTracker.getProcessedCheckpoint() + 1 /* leap-frog the local checkpoint */) {
-<<<<<<< HEAD
-                // 下面的操作会使得 localCheckpointTracker 内部的 processedCheckpoint +1
-=======
                 // 这里往lucene中写入 noop  注意这里发起操作的 origin是 PRIMARY
->>>>>>> a2ddaf12
                 innerNoOp(new NoOp(seqNo, primaryTerm, Operation.Origin.PRIMARY, System.nanoTime(), "filling gaps"));
                 numNoOpsAdded++;
                 assert seqNo <= localCheckpointTracker.getProcessedCheckpoint() :
                     "local checkpoint did not advance; was [" + seqNo + "], now [" + localCheckpointTracker.getProcessedCheckpoint() + "]";
 
             }
-<<<<<<< HEAD
-            // 之前写入的数据还没有持久化 这里进行持久化
-            // 每当进行一次事务日志的持久化 就会将persistedCheckpoint同步到lastOperation的seq
-=======
             // 因为本次操作的origin是primary 数据会写入到事务文件中 并且还未持久化 所以要先进行刷盘
->>>>>>> a2ddaf12
             syncTranslog(); // to persist noops associated with the advancement of the local checkpoint
             assert localCheckpointTracker.getPersistedCheckpoint() == maxSeqNo
                 : "persisted local checkpoint did not advance to max seq no; is [" + localCheckpointTracker.getPersistedCheckpoint() +
@@ -741,6 +732,7 @@
     }
 
     // Package private for testing purposes only
+    // TODO 什么时候会将 commit数据填充到 snapshottedCommit中???
     boolean hasSnapshottedCommits() {
         return combinedDeletionPolicy.hasSnapshottedCommits();
     }
@@ -778,8 +770,7 @@
     @Override
     public void syncTranslog() throws IOException {
         translog.sync();
-        // 该方法发生在事务日志刷盘之后是因为 可能此时最新的globalCheckpoint 被写入到了事务日志中
-        // 只有在这个时候 才有检测是否有可删除lucene的必要  (globalCheckpoint就是确保数据已经写入到超半数节点)
+        // 每当刷盘完成时 都检测一下是否有不再被使用的 segment了 有的话进行移除
         revisitIndexDeletionPolicyOnTranslogSynced();
     }
 
@@ -797,15 +788,17 @@
     }
 
     /**
-     * 在事务日志进行刷盘后 检测是否有需要删除的lucene文件/事务文件
+     * 在事务文件刷盘后检测是否有需要删除的文件
      * @throws IOException
      */
     private void revisitIndexDeletionPolicyOnTranslogSynced() throws IOException {
         if (combinedDeletionPolicy.hasUnreferencedCommits()) {
-            // 减少删除队列中索引文件的引用计数 当归0时将被直接移除
+            // 触发删除策略的 onCommit 方法后  会有一部分文件被设置到删除队列中 之后通过 IndexFileDeleter删除文件
+            // ES 使用的删除策略是  CombinedDeletionPolicy
+            // 根据globalCheckpoint 选择不再维护的commit 并删除相关文件
             indexWriter.deleteUnusedFiles();
         }
-        // 事务日志也是要确保记录的operation在集群范围内完成同步 才可以删除
+        // 事务文件也包含了 checkpoint的信息 将小于 safeCommit的数据文件删除掉
         translog.trimUnreferencedReaders();
     }
 
