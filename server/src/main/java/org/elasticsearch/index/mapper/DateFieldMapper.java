--- conflicted
+++ resolved
@@ -53,7 +53,6 @@
 import org.elasticsearch.search.DocValueFormat;
 
 import java.io.IOException;
-import java.time.Instant;
 import java.time.ZoneId;
 import java.time.ZoneOffset;
 import java.util.Iterator;
@@ -130,16 +129,12 @@
         @Override
         protected void setupFieldType(BuilderContext context) {
             super.setupFieldType(context);
-<<<<<<< HEAD
-            String formatter = this.format.value();
-            if (Objects.equals(locale, fieldType().dateTimeFormatter.getLocale()) == false ||
-                (Objects.equals(formatter, fieldType().dateTimeFormatter.pattern()) == false && Strings.isEmpty(formatter) == false)) {
-                fieldType().setDateTimeFormatter(DateFormatters.forPattern(formatter).withLocale(locale));
-=======
-            FormatDateTimeFormatter dateTimeFormatter = fieldType().dateTimeFormatter;
-            if (!locale.equals(dateTimeFormatter.locale())) {
+            String pattern = this.format.value();
+            DateFormatter dateTimeFormatter = fieldType().dateTimeFormatter;
+            if ((Objects.equals(pattern, dateTimeFormatter.pattern()) == false && Strings.isEmpty(pattern) == false)) {
+                fieldType().setDateTimeFormatter(DateFormatters.forPattern(pattern).withLocale(locale));
+            } else if (locale.equals(dateTimeFormatter.locale()) == false) {
                 fieldType().setDateTimeFormatter(dateTimeFormatter.withLocale(locale));
->>>>>>> dad6f1c9
             }
         }
 
@@ -213,21 +208,12 @@
         public boolean equals(Object o) {
             if (!super.equals(o)) return false;
             DateFieldType that = (DateFieldType) o;
-<<<<<<< HEAD
             return Objects.equals(dateTimeFormatter, that.dateTimeFormatter);
-=======
-            return Objects.equals(dateTimeFormatter.pattern(), that.dateTimeFormatter.pattern()) &&
-                   Objects.equals(dateTimeFormatter.locale(), that.dateTimeFormatter.locale());
->>>>>>> dad6f1c9
         }
 
         @Override
         public int hashCode() {
-<<<<<<< HEAD
             return Objects.hash(super.hashCode(), dateTimeFormatter);
-=======
-            return Objects.hash(super.hashCode(), dateTimeFormatter.pattern(), dateTimeFormatter.locale());
->>>>>>> dad6f1c9
         }
 
         @Override
@@ -239,14 +225,10 @@
         public void checkCompatibility(MappedFieldType fieldType, List<String> conflicts) {
             super.checkCompatibility(fieldType, conflicts);
             DateFieldType other = (DateFieldType) fieldType;
-<<<<<<< HEAD
             if (Objects.equals(dateTimeFormatter.pattern(), other.dateTimeFormatter.pattern()) == false) {
-=======
-            if (Objects.equals(dateTimeFormatter().pattern(), other.dateTimeFormatter().pattern()) == false) {
->>>>>>> dad6f1c9
                 conflicts.add("mapper [" + name() + "] has different [format] values");
             }
-            if (Objects.equals(dateTimeFormatter.getLocale(), other.dateTimeFormatter.getLocale()) == false) {
+            if (Objects.equals(dateTimeFormatter.locale(), other.dateTimeFormatter.locale()) == false) {
                 conflicts.add("mapper [" + name() + "] has different [locale] values");
             }
         }
@@ -266,11 +248,7 @@
         }
 
         long parse(String value) {
-<<<<<<< HEAD
             return DateFormatters.toZonedDateTime(dateTimeFormatter().parse(value)).toInstant().toEpochMilli();
-=======
-            return dateTimeFormatter().parseMillis(value);
->>>>>>> dad6f1c9
         }
 
         @Override
@@ -405,18 +383,14 @@
             if (val == null) {
                 return null;
             }
-<<<<<<< HEAD
-            return dateTimeFormatter().format(Instant.ofEpochMilli(val).atZone(ZoneOffset.UTC));
-=======
             return dateTimeFormatter().formatMillis(val);
->>>>>>> dad6f1c9
         }
 
         @Override
         public DocValueFormat docValueFormat(@Nullable String format, ZoneId timeZone) {
             DateFormatter dateTimeFormatter = this.dateTimeFormatter;
             if (format != null) {
-                dateTimeFormatter = DateFormatters.forPattern(format).withLocale(dateTimeFormatter.getLocale());
+                dateTimeFormatter = DateFormatters.forPattern(format).withLocale(dateTimeFormatter.locale());
             }
             if (timeZone == null) {
                 timeZone = ZoneOffset.UTC;
@@ -526,9 +500,10 @@
                 || fieldType().dateTimeFormatter().pattern().equals(DEFAULT_DATE_TIME_FORMATTER.pattern()) == false) {
             builder.field("format", fieldType().dateTimeFormatter().pattern());
         }
+
         if (includeDefaults
-            || fieldType().dateTimeFormatter().getLocale().equals(DEFAULT_DATE_TIME_FORMATTER.getLocale()) == false) {
-            builder.field("locale", fieldType().dateTimeFormatter().getLocale());
+            || fieldType().dateTimeFormatter().locale().equals(DEFAULT_DATE_TIME_FORMATTER.locale()) == false) {
+            builder.field("locale", fieldType().dateTimeFormatter().locale());
         }
     }
 }