--- conflicted
+++ resolved
@@ -1344,11 +1344,7 @@
     }
 
     /**
-<<<<<<< HEAD
      * 当removeShard时 会调用该方法
-=======
-     * 当shard被移除时触发
->>>>>>> 1beaae7b
      * @param reason
      * @param flushEngine
      * @throws IOException
