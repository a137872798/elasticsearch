/*
 * Licensed to Elasticsearch under one or more contributor
 * license agreements. See the NOTICE file distributed with
 * this work for additional information regarding copyright
 * ownership. Elasticsearch licenses this file to you under
 * the Apache License, Version 2.0 (the "License"); you may
 * not use this file except in compliance with the License.
 * You may obtain a copy of the License at
 *
 *    http://www.apache.org/licenses/LICENSE-2.0
 *
 * Unless required by applicable law or agreed to in writing,
 * software distributed under the License is distributed on an
 * "AS IS" BASIS, WITHOUT WARRANTIES OR CONDITIONS OF ANY
 * KIND, either express or implied.  See the License for the
 * specific language governing permissions and limitations
 * under the License.
 */

package org.elasticsearch.search.aggregations.bucket.histogram;

import org.elasticsearch.common.Rounding;
import org.elasticsearch.index.mapper.RangeType;
import org.elasticsearch.index.query.QueryShardContext;
import org.elasticsearch.search.aggregations.Aggregator;
import org.elasticsearch.search.aggregations.AggregatorFactories;
import org.elasticsearch.search.aggregations.AggregatorFactory;
import org.elasticsearch.search.aggregations.BucketOrder;
import org.elasticsearch.search.aggregations.pipeline.PipelineAggregator;
import org.elasticsearch.search.aggregations.support.ValuesSource;
import org.elasticsearch.search.aggregations.support.ValuesSourceAggregatorFactory;
import org.elasticsearch.search.aggregations.support.ValuesSourceConfig;
import org.elasticsearch.search.internal.SearchContext;

import java.io.IOException;
import java.util.List;
import java.util.Map;

public final class DateHistogramAggregatorFactory
        extends ValuesSourceAggregatorFactory {

    private final long offset;
    private final BucketOrder order;
    private final boolean keyed;
    private final long minDocCount;
    private final ExtendedBounds extendedBounds;
    private final Rounding rounding;
    private final Rounding shardRounding;

<<<<<<< HEAD
    public DateHistogramAggregatorFactory(String name, ValuesSourceConfig config,
            BucketOrder order, boolean keyed, long minDocCount,
=======
    public DateHistogramAggregatorFactory(String name, ValuesSourceConfig<ValuesSource> config,
            long offset, BucketOrder order, boolean keyed, long minDocCount,
>>>>>>> 004fbef9
            Rounding rounding, Rounding shardRounding, ExtendedBounds extendedBounds, QueryShardContext queryShardContext,
            AggregatorFactory parent, AggregatorFactories.Builder subFactoriesBuilder,
            Map<String, Object> metaData) throws IOException {
        super(name, config, queryShardContext, parent, subFactoriesBuilder, metaData);
        this.offset = offset;
        this.order = order;
        this.keyed = keyed;
        this.minDocCount = minDocCount;
        this.extendedBounds = extendedBounds;
        this.rounding = rounding;
        this.shardRounding = shardRounding;
    }

    public long minDocCount() {
        return minDocCount;
    }

    @Override
    protected Aggregator doCreateInternal(ValuesSource valuesSource,
                                            SearchContext searchContext,
                                            Aggregator parent,
                                            boolean collectsFromSingleBucket,
                                            List<PipelineAggregator> pipelineAggregators,
                                            Map<String, Object> metaData) throws IOException {
        if (collectsFromSingleBucket == false) {
            return asMultiBucketAggregator(this, searchContext, parent);
        }
        if (valuesSource instanceof ValuesSource.Numeric) {
            return createAggregator((ValuesSource.Numeric) valuesSource, searchContext, parent, pipelineAggregators, metaData);
        } else if (valuesSource instanceof ValuesSource.Range) {
            ValuesSource.Range rangeValueSource = (ValuesSource.Range) valuesSource;
            if (rangeValueSource.rangeType() != RangeType.DATE) {
                throw new IllegalArgumentException("Expected date range type but found range type [" + rangeValueSource.rangeType().name
                    + "]");
            }
            return createRangeAggregator((ValuesSource.Range) valuesSource, searchContext, parent, pipelineAggregators, metaData);
        }
        else {
            throw new IllegalArgumentException("Expected one of [Date, Range] values source, found ["
                + valuesSource.toString() + "]");
        }
    }

    private Aggregator createAggregator(ValuesSource.Numeric valuesSource, SearchContext searchContext,
                                        Aggregator parent, List<PipelineAggregator> pipelineAggregators,
            Map<String, Object> metaData) throws IOException {
        return new DateHistogramAggregator(name, factories, rounding, shardRounding, offset, order, keyed, minDocCount, extendedBounds,
                valuesSource, config.format(), searchContext, parent, pipelineAggregators, metaData);
    }

    private Aggregator createRangeAggregator(ValuesSource.Range valuesSource,
                                             SearchContext searchContext,
                                             Aggregator parent,
                                             List<PipelineAggregator> pipelineAggregators,
                                             Map<String, Object> metaData) throws IOException {
        return new DateRangeHistogramAggregator(name, factories, rounding, shardRounding, offset, order, keyed, minDocCount, extendedBounds,
            valuesSource, config.format(), searchContext, parent, pipelineAggregators, metaData);
    }

    @Override
    protected Aggregator createUnmapped(SearchContext searchContext,
                                            Aggregator parent,
                                            List<PipelineAggregator> pipelineAggregators,
                                            Map<String, Object> metaData) throws IOException {
        return createAggregator(null, searchContext, parent, pipelineAggregators, metaData);
    }
}<|MERGE_RESOLUTION|>--- conflicted
+++ resolved
@@ -47,13 +47,8 @@
     private final Rounding rounding;
     private final Rounding shardRounding;
 
-<<<<<<< HEAD
     public DateHistogramAggregatorFactory(String name, ValuesSourceConfig config,
-            BucketOrder order, boolean keyed, long minDocCount,
-=======
-    public DateHistogramAggregatorFactory(String name, ValuesSourceConfig<ValuesSource> config,
             long offset, BucketOrder order, boolean keyed, long minDocCount,
->>>>>>> 004fbef9
             Rounding rounding, Rounding shardRounding, ExtendedBounds extendedBounds, QueryShardContext queryShardContext,
             AggregatorFactory parent, AggregatorFactories.Builder subFactoriesBuilder,
             Map<String, Object> metaData) throws IOException {
