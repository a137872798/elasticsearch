/*
 * Licensed to Elasticsearch under one or more contributor
 * license agreements. See the NOTICE file distributed with
 * this work for additional information regarding copyright
 * ownership. Elasticsearch licenses this file to you under
 * the Apache License, Version 2.0 (the "License"); you may
 * not use this file except in compliance with the License.
 * You may obtain a copy of the License at
 *
 *    http://www.apache.org/licenses/LICENSE-2.0
 *
 * Unless required by applicable law or agreed to in writing,
 * software distributed under the License is distributed on an
 * "AS IS" BASIS, WITHOUT WARRANTIES OR CONDITIONS OF ANY
 * KIND, either express or implied.  See the License for the
 * specific language governing permissions and limitations
 * under the License.
 */
package org.elasticsearch.search.aggregations.support;

import org.apache.lucene.util.BytesRef;
import org.elasticsearch.common.Nullable;
import org.elasticsearch.common.geo.GeoPoint;
import org.elasticsearch.index.fielddata.IndexFieldData;
import org.elasticsearch.index.fielddata.IndexGeoPointFieldData;
import org.elasticsearch.index.fielddata.IndexNumericFieldData;
import org.elasticsearch.index.fielddata.IndexOrdinalsFieldData;
import org.elasticsearch.index.mapper.MappedFieldType;
import org.elasticsearch.index.query.QueryShardContext;
import org.elasticsearch.script.AggregationScript;
import org.elasticsearch.script.Script;
import org.elasticsearch.search.DocValueFormat;
import org.elasticsearch.search.aggregations.AggregationExecutionException;

<<<<<<< HEAD
import java.io.IOException;
import java.time.ZoneId;

=======
>>>>>>> 18015185
/**
 * A configuration that tells aggregations how to retrieve data from the index
 * in order to run a specific aggregation.
 */
public class ValuesSourceConfig<VS extends ValuesSource> {

    /**
     * Resolve a {@link ValuesSourceConfig} given configuration parameters.
     */
    public static <VS extends ValuesSource> ValuesSourceConfig<VS> resolve(
            QueryShardContext context,
            ValueType valueType,
            String field, Script script,
            Object missing,
            ZoneId timeZone,
            String format) {

        if (field == null) {
            if (script == null) {
                ValuesSourceConfig<VS> config = new ValuesSourceConfig<>(ValuesSourceType.ANY);
                config.format(resolveFormat(null, valueType));
                return config;
            }
            ValuesSourceType valuesSourceType = valueType != null ? valueType.getValuesSourceType() : ValuesSourceType.ANY;
            if (valuesSourceType == ValuesSourceType.ANY) {
                // the specific value source type is undefined, but for scripts,
                // we need to have a specific value source
                // type to know how to handle the script values, so we fallback
                // on Bytes
                valuesSourceType = ValuesSourceType.BYTES;
            }
            ValuesSourceConfig<VS> config = new ValuesSourceConfig<>(valuesSourceType);
            config.missing(missing);
            config.timezone(timeZone);
            config.format(resolveFormat(format, valueType));
            config.script(createScript(script, context));
            config.scriptValueType(valueType);
            return config;
        }

        MappedFieldType fieldType = context.fieldMapper(field);
        if (fieldType == null) {
            ValuesSourceType valuesSourceType = valueType != null ? valueType.getValuesSourceType() : ValuesSourceType.ANY;
            ValuesSourceConfig<VS> config = new ValuesSourceConfig<>(valuesSourceType);
            config.missing(missing);
            config.timezone(timeZone);
            config.format(resolveFormat(format, valueType));
            config.unmapped(true);
            if (valueType != null) {
                // todo do we really need this for unmapped?
                config.scriptValueType(valueType);
            }
            return config;
        }

        IndexFieldData<?> indexFieldData = context.getForField(fieldType);

        ValuesSourceConfig<VS> config;
        if (valueType == null) {
            if (indexFieldData instanceof IndexNumericFieldData) {
                config = new ValuesSourceConfig<>(ValuesSourceType.NUMERIC);
            } else if (indexFieldData instanceof IndexGeoPointFieldData) {
                config = new ValuesSourceConfig<>(ValuesSourceType.GEOPOINT);
            } else {
                config = new ValuesSourceConfig<>(ValuesSourceType.BYTES);
            }
        } else {
            config = new ValuesSourceConfig<>(valueType.getValuesSourceType());
        }

        config.fieldContext(new FieldContext(field, indexFieldData, fieldType));
        config.missing(missing);
        config.timezone(timeZone);
        config.script(createScript(script, context));
        config.format(fieldType.docValueFormat(format, timeZone));
        return config;
    }

    private static AggregationScript.LeafFactory createScript(Script script, QueryShardContext context) {
        if (script == null) {
            return null;
        } else {
            AggregationScript.Factory factory = context.getScriptService().compile(script, AggregationScript.CONTEXT);
            return factory.newFactory(script.getParams(), context.lookup());
        }
    }

    private static DocValueFormat resolveFormat(@Nullable String format, @Nullable ValueType valueType) {
        if (valueType == null) {
            return DocValueFormat.RAW; // we can't figure it out
        }
        DocValueFormat valueFormat = valueType.defaultFormat;
        if (valueFormat instanceof DocValueFormat.Decimal && format != null) {
            valueFormat = new DocValueFormat.Decimal(format);
        }
        return valueFormat;
    }

    private final ValuesSourceType valueSourceType;
    private FieldContext fieldContext;
    private AggregationScript.LeafFactory script;
    private ValueType scriptValueType;
    private boolean unmapped = false;
    private DocValueFormat format = DocValueFormat.RAW;
    private Object missing;
    private ZoneId timeZone;

    public ValuesSourceConfig(ValuesSourceType valueSourceType) {
        this.valueSourceType = valueSourceType;
    }

    public ValuesSourceType valueSourceType() {
        return valueSourceType;
    }

    public FieldContext fieldContext() {
        return fieldContext;
    }

    public AggregationScript.LeafFactory script() {
        return script;
    }

    public boolean unmapped() {
        return unmapped;
    }

    public boolean valid() {
        return fieldContext != null || script != null || unmapped;
    }

    public ValuesSourceConfig<VS> fieldContext(FieldContext fieldContext) {
        this.fieldContext = fieldContext;
        return this;
    }

    public ValuesSourceConfig<VS> script(AggregationScript.LeafFactory script) {
        this.script = script;
        return this;
    }

    public ValuesSourceConfig<VS> scriptValueType(ValueType scriptValueType) {
        this.scriptValueType = scriptValueType;
        return this;
    }

    public ValueType scriptValueType() {
        return this.scriptValueType;
    }

    public ValuesSourceConfig<VS> unmapped(boolean unmapped) {
        this.unmapped = unmapped;
        return this;
    }

    public ValuesSourceConfig<VS> format(final DocValueFormat format) {
        this.format = format;
        return this;
    }

    public ValuesSourceConfig<VS> missing(final Object missing) {
        this.missing = missing;
        return this;
    }

    public Object missing() {
        return this.missing;
    }

    public ValuesSourceConfig<VS> timezone(final ZoneId timeZone) {
        this.timeZone = timeZone;
        return this;
    }

    public ZoneId timezone() {
        return this.timeZone;
    }

    public DocValueFormat format() {
        return format;
    }

    /** Get a value source given its configuration. A return value of null indicates that
     *  no value source could be built. */
    @Nullable
    public VS toValuesSource(QueryShardContext context) {
        if (!valid()) {
            throw new IllegalStateException(
                    "value source config is invalid; must have either a field context or a script or marked as unwrapped");
        }

        final VS vs;
        if (unmapped()) {
            if (missing() == null) {
                // otherwise we will have values because of the missing value
                vs = null;
            } else if (valueSourceType() == ValuesSourceType.NUMERIC) {
                vs = (VS) ValuesSource.Numeric.EMPTY;
            } else if (valueSourceType() == ValuesSourceType.GEOPOINT) {
                vs = (VS) ValuesSource.GeoPoint.EMPTY;
            } else if (valueSourceType() == ValuesSourceType.ANY || valueSourceType() == ValuesSourceType.BYTES) {
                vs = (VS) ValuesSource.Bytes.WithOrdinals.EMPTY;
            } else {
                throw new IllegalArgumentException("Can't deal with unmapped ValuesSource type " + valueSourceType());
            }
        } else {
            vs = originalValuesSource();
        }

        if (missing() == null) {
            return vs;
        }

        if (vs instanceof ValuesSource.Bytes) {
            final BytesRef missing = format.parseBytesRef(missing().toString());
            if (vs instanceof ValuesSource.Bytes.WithOrdinals) {
                return (VS) MissingValues.replaceMissing((ValuesSource.Bytes.WithOrdinals) vs, missing);
            } else {
                return (VS) MissingValues.replaceMissing((ValuesSource.Bytes) vs, missing);
            }
        } else if (vs instanceof ValuesSource.Numeric) {
            Number missing = format.parseDouble(missing().toString(), false, context::nowInMillis);
            return (VS) MissingValues.replaceMissing((ValuesSource.Numeric) vs, missing);
        } else if (vs instanceof ValuesSource.GeoPoint) {
            // TODO: also support the structured formats of geo points
            final GeoPoint missing = new GeoPoint(missing().toString());
            return (VS) MissingValues.replaceMissing((ValuesSource.GeoPoint) vs, missing);
        } else {
            // Should not happen
            throw new IllegalArgumentException("Can't apply missing values on a " + vs.getClass());
        }
    }

    /**
     * Return the original values source, before we apply `missing`.
     */
    private VS originalValuesSource() {
        if (fieldContext() == null) {
            if (valueSourceType() == ValuesSourceType.NUMERIC) {
                return (VS) numericScript();
            }
            if (valueSourceType() == ValuesSourceType.BYTES) {
                return (VS) bytesScript();
            }
            throw new AggregationExecutionException("value source of type [" + valueSourceType().name()
                    + "] is not supported by scripts");
        }

        if (valueSourceType() == ValuesSourceType.NUMERIC) {
            return (VS) numericField();
        }
        if (valueSourceType() == ValuesSourceType.GEOPOINT) {
            return (VS) geoPointField();
        }
        // falling back to bytes values
        return (VS) bytesField();
    }

    private ValuesSource.Numeric numericScript() {
        return new ValuesSource.Numeric.Script(script(), scriptValueType());
    }

    private ValuesSource.Numeric numericField() {

        if (!(fieldContext().indexFieldData() instanceof IndexNumericFieldData)) {
            throw new IllegalArgumentException("Expected numeric type on field [" + fieldContext().field() +
                    "], but got [" + fieldContext().fieldType().typeName() + "]");
        }

        ValuesSource.Numeric dataSource = new ValuesSource.Numeric.FieldData((IndexNumericFieldData)fieldContext().indexFieldData());
        if (script() != null) {
            dataSource = new ValuesSource.Numeric.WithScript(dataSource, script());
        }
        return dataSource;
    }

    private ValuesSource bytesField() {
        final IndexFieldData<?> indexFieldData = fieldContext().indexFieldData();
        ValuesSource dataSource;
        if (indexFieldData instanceof IndexOrdinalsFieldData) {
            dataSource = new ValuesSource.Bytes.WithOrdinals.FieldData((IndexOrdinalsFieldData) indexFieldData);
        } else {
            dataSource = new ValuesSource.Bytes.FieldData(indexFieldData);
        }
        if (script() != null) {
            dataSource = new ValuesSource.WithScript(dataSource, script());
        }
        return dataSource;
    }

    private ValuesSource.Bytes bytesScript() {
        return new ValuesSource.Bytes.Script(script());
    }

    private ValuesSource.GeoPoint geoPointField() {

        if (!(fieldContext().indexFieldData() instanceof IndexGeoPointFieldData)) {
            throw new IllegalArgumentException("Expected geo_point type on field [" + fieldContext().field() +
                    "], but got [" + fieldContext().fieldType().typeName() + "]");
        }

        return new ValuesSource.GeoPoint.Fielddata((IndexGeoPointFieldData) fieldContext().indexFieldData());
    }
}<|MERGE_RESOLUTION|>--- conflicted
+++ resolved
@@ -32,12 +32,8 @@
 import org.elasticsearch.search.DocValueFormat;
 import org.elasticsearch.search.aggregations.AggregationExecutionException;
 
-<<<<<<< HEAD
-import java.io.IOException;
 import java.time.ZoneId;
 
-=======
->>>>>>> 18015185
 /**
  * A configuration that tells aggregations how to retrieve data from the index
  * in order to run a specific aggregation.
