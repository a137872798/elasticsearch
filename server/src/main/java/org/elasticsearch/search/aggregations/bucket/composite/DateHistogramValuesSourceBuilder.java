/*
 * Licensed to Elasticsearch under one or more contributor
 * license agreements. See the NOTICE file distributed with
 * this work for additional information regarding copyright
 * ownership. Elasticsearch licenses this file to you under
 * the Apache License, Version 2.0 (the "License"); you may
 * not use this file except in compliance with the License.
 * You may obtain a copy of the License at
 *
 *    http://www.apache.org/licenses/LICENSE-2.0
 *
 * Unless required by applicable law or agreed to in writing,
 * software distributed under the License is distributed on an
 * "AS IS" BASIS, WITHOUT WARRANTIES OR CONDITIONS OF ANY
 * KIND, either express or implied.  See the License for the
 * specific language governing permissions and limitations
 * under the License.
 */

package org.elasticsearch.search.aggregations.bucket.composite;

import org.elasticsearch.Version;
import org.elasticsearch.common.ParseField;
import org.elasticsearch.common.Rounding;
import org.elasticsearch.common.io.stream.StreamInput;
import org.elasticsearch.common.io.stream.StreamOutput;
import org.elasticsearch.common.unit.TimeValue;
import org.elasticsearch.common.xcontent.ObjectParser;
import org.elasticsearch.common.xcontent.XContentBuilder;
import org.elasticsearch.common.xcontent.XContentParser;
import org.elasticsearch.index.mapper.MappedFieldType;
import org.elasticsearch.index.query.QueryShardContext;
import org.elasticsearch.script.Script;
import org.elasticsearch.search.DocValueFormat;
import org.elasticsearch.search.aggregations.bucket.histogram.DateHistogramAggregationBuilder;
import org.elasticsearch.search.aggregations.bucket.histogram.DateHistogramInterval;
import org.elasticsearch.search.aggregations.bucket.histogram.DateIntervalConsumer;
import org.elasticsearch.search.aggregations.bucket.histogram.DateIntervalWrapper;
import org.elasticsearch.search.aggregations.bucket.histogram.Histogram;
import org.elasticsearch.search.aggregations.support.ValueType;
import org.elasticsearch.search.aggregations.support.ValuesSource;
import org.elasticsearch.search.aggregations.support.ValuesSourceConfig;

import java.io.IOException;
import java.time.ZoneId;
import java.time.ZoneOffset;
import java.util.Objects;

/**
 * A {@link CompositeValuesSourceBuilder} that builds a {@link RoundingValuesSource} from a {@link Script} or
 * a field name using the provided interval.
 */
public class DateHistogramValuesSourceBuilder
    extends CompositeValuesSourceBuilder<DateHistogramValuesSourceBuilder> implements DateIntervalConsumer {
    static final String TYPE = "date_histogram";

    private static final ObjectParser<DateHistogramValuesSourceBuilder, Void> PARSER;
    static {
        PARSER = new ObjectParser<>(DateHistogramValuesSourceBuilder.TYPE);
        PARSER.declareString(DateHistogramValuesSourceBuilder::format, new ParseField("format"));
        DateIntervalWrapper.declareIntervalFields(PARSER);
        PARSER.declareField(DateHistogramValuesSourceBuilder::offset, p -> {
            if (p.currentToken() == XContentParser.Token.VALUE_NUMBER) {
                return p.longValue();
            } else {
                return DateHistogramAggregationBuilder.parseStringOffset(p.text());
            }
        }, Histogram.OFFSET_FIELD, ObjectParser.ValueType.LONG);
        PARSER.declareField(DateHistogramValuesSourceBuilder::timeZone, p -> {
            if (p.currentToken() == XContentParser.Token.VALUE_STRING) {
                return ZoneId.of(p.text());
            } else {
                return ZoneOffset.ofHours(p.intValue());
            }
        }, new ParseField("time_zone"), ObjectParser.ValueType.LONG);
        CompositeValuesSourceParserHelper.declareValuesSourceFields(PARSER, ValueType.NUMERIC);
    }
    static DateHistogramValuesSourceBuilder parse(String name, XContentParser parser) throws IOException {
        return PARSER.parse(parser, new DateHistogramValuesSourceBuilder(name), null);
    }

    private ZoneId timeZone = null;
    private DateIntervalWrapper dateHistogramInterval = new DateIntervalWrapper();
    private long offset = 0;

    public DateHistogramValuesSourceBuilder(String name) {
        super(name, ValueType.DATE);
    }

    protected DateHistogramValuesSourceBuilder(StreamInput in) throws IOException {
        super(in);
        dateHistogramInterval = new DateIntervalWrapper(in);
        timeZone = in.readOptionalZoneId();
        if (in.getVersion().onOrAfter(Version.V_7_6_0)) {
            offset = in.readLong();
        }
    }

    @Override
    protected void innerWriteTo(StreamOutput out) throws IOException {
        dateHistogramInterval.writeTo(out);
        out.writeOptionalZoneId(timeZone);
        if (out.getVersion().onOrAfter(Version.V_7_6_0)) {
            out.writeLong(offset);
        }
    }

    @Override
    protected void doXContentBody(XContentBuilder builder, Params params) throws IOException {
        dateHistogramInterval.toXContent(builder, params);
        if (timeZone != null) {
            builder.field("time_zone", timeZone.toString());
        }
    }

    @Override
    public int hashCode() {
        return Objects.hash(super.hashCode(), dateHistogramInterval, timeZone);
    }

    @Override
    public boolean equals(Object obj) {
        if (this == obj) return true;
        if (obj == null || getClass() != obj.getClass()) return false;
        if (super.equals(obj) == false) return false;
        DateHistogramValuesSourceBuilder other = (DateHistogramValuesSourceBuilder) obj;
        return Objects.equals(dateHistogramInterval, other.dateHistogramInterval)
            && Objects.equals(timeZone, other.timeZone);
    }

    @Override
    public String type() {
        return TYPE;
    }

    /**
     * Returns the interval in milliseconds that is set on this source
     **/
    @Deprecated
    public long interval() {
        return dateHistogramInterval.interval();
    }

    /**
     * Sets the interval on this source.
     * If both {@link #interval()} and {@link #dateHistogramInterval()} are set,
     * then the {@link #dateHistogramInterval()} wins.
     *
     * @deprecated Use {@link #calendarInterval(DateHistogramInterval)} or {@link #fixedInterval(DateHistogramInterval)} instead
     * @since 7.2.0
     **/
    @Deprecated
    public DateHistogramValuesSourceBuilder interval(long interval) {
        dateHistogramInterval.interval(interval);
        return this;
    }

    /**
     * Returns the date interval that is set on this source
     **/
    @Deprecated
    public DateHistogramInterval dateHistogramInterval() {
        return dateHistogramInterval.dateHistogramInterval();
    }

    /**
     * @deprecated Use {@link #calendarInterval(DateHistogramInterval)} or {@link #fixedInterval(DateHistogramInterval)} instead
     * @since 7.2.0
     */
    @Deprecated
    public DateHistogramValuesSourceBuilder dateHistogramInterval(DateHistogramInterval interval) {
        dateHistogramInterval.dateHistogramInterval(interval);
        return this;
    }

    /**
     * Sets the interval of the DateHistogram using calendar units (`1d`, `1w`, `1M`, etc).  These units
     * are calendar-aware, meaning they respect leap additions, variable days per month, etc.
     *
     * This is mutually exclusive with {@link DateHistogramValuesSourceBuilder#fixedInterval(DateHistogramInterval)}
     *
     * @param interval The calendar interval to use with the aggregation
     */
    public DateHistogramValuesSourceBuilder calendarInterval(DateHistogramInterval interval) {
        dateHistogramInterval.calendarInterval(interval);
        return this;
    }

    /**
     * Sets the interval of the DateHistogram using fixed units (`1ms`, `1s`, `10m`, `4h`, etc).  These are
     * not calendar aware and are simply multiples of fixed, SI units.
     *
     * This is mutually exclusive with {@link DateHistogramValuesSourceBuilder#calendarInterval(DateHistogramInterval)}
     *
     * @param interval The fixed interval to use with the aggregation
     */
    public DateHistogramValuesSourceBuilder fixedInterval(DateHistogramInterval interval) {
        dateHistogramInterval.fixedInterval(interval);
        return this;
    }

    /** Return the interval as a date time unit if applicable, regardless of how it was configured. If this returns
     *  {@code null} then it means that the interval is expressed as a fixed
     *  {@link TimeValue} and may be accessed via {@link #getIntervalAsFixed()} ()}. */
    public DateHistogramInterval getIntervalAsCalendar() {
        return dateHistogramInterval.getAsCalendarInterval();
    }

    /**
     * Get the interval as a {@link TimeValue}, regardless of how it was configured. Returns null if
     * the interval cannot be parsed as a fixed time.
     */
    public DateHistogramInterval getIntervalAsFixed() {
        return dateHistogramInterval.getAsFixedInterval();
    }

    /**
     * Sets the time zone to use for this aggregation
     */
    public DateHistogramValuesSourceBuilder timeZone(ZoneId timeZone) {
        if (timeZone == null) {
            throw new IllegalArgumentException("[timeZone] must not be null: [" + name + "]");
        }
        this.timeZone = timeZone;
        return this;
    }

    /**
     * Gets the time zone to use for this aggregation
     */
    public ZoneId timeZone() {
        return timeZone;
    }

    /**
     * Get the offset to use when rounding, which is a number of milliseconds.
     */
    public long offset() {
        return offset;
    }

    /**
     * Set the offset on this builder, which is a number of milliseconds.
     * @return this for chaining
     */
    public DateHistogramValuesSourceBuilder offset(long offset) {
        this.offset = offset;
        return this;
    }

    @Override
<<<<<<< HEAD
    protected CompositeValuesSourceConfig innerBuild(QueryShardContext queryShardContext, ValuesSourceConfig config) throws IOException {
        Rounding rounding = dateHistogramInterval.createRounding(timeZone());
=======
    protected CompositeValuesSourceConfig innerBuild(QueryShardContext queryShardContext, ValuesSourceConfig<?> config) throws IOException {
        Rounding rounding = dateHistogramInterval.createRounding(timeZone(), offset);
>>>>>>> 807a4fb9
        ValuesSource orig = config.toValuesSource(queryShardContext);
        if (orig == null) {
            orig = ValuesSource.Numeric.EMPTY;
        }
        if (orig instanceof ValuesSource.Numeric) {
            ValuesSource.Numeric numeric = (ValuesSource.Numeric) orig;
            RoundingValuesSource vs = new RoundingValuesSource(numeric, rounding);
            // is specified in the builder.
            final DocValueFormat docValueFormat = format() == null ? DocValueFormat.RAW : config.format();
            final MappedFieldType fieldType = config.fieldContext() != null ? config.fieldContext().fieldType() : null;
            return new CompositeValuesSourceConfig(name, fieldType, vs, docValueFormat, order(),
                missingBucket(), config.script() != null);
        } else {
            throw new IllegalArgumentException("invalid source, expected numeric, got " + orig.getClass().getSimpleName());
        }
    }
}<|MERGE_RESOLUTION|>--- conflicted
+++ resolved
@@ -249,13 +249,8 @@
     }
 
     @Override
-<<<<<<< HEAD
     protected CompositeValuesSourceConfig innerBuild(QueryShardContext queryShardContext, ValuesSourceConfig config) throws IOException {
-        Rounding rounding = dateHistogramInterval.createRounding(timeZone());
-=======
-    protected CompositeValuesSourceConfig innerBuild(QueryShardContext queryShardContext, ValuesSourceConfig<?> config) throws IOException {
         Rounding rounding = dateHistogramInterval.createRounding(timeZone(), offset);
->>>>>>> 807a4fb9
         ValuesSource orig = config.toValuesSource(queryShardContext);
         if (orig == null) {
             orig = ValuesSource.Numeric.EMPTY;
