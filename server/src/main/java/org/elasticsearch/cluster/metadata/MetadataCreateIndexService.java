--- conflicted
+++ resolved
@@ -320,7 +320,6 @@
      * @param currentState 当前集群状态
      * @param request 申请创建索引的请求
      * @param silent 是否静默处理
-     * @param metadataTransformer 可以为null
      */
     public ClusterState applyCreateIndexRequest(ClusterState currentState, CreateIndexClusterStateUpdateRequest request, boolean silent,
                                                 BiConsumer<Metadata.Builder, IndexMetadata> metadataTransformer) throws Exception {
@@ -348,16 +347,14 @@
                 IndexMetadata.INDEX_HIDDEN_SETTING.get(request.settings()) : null;
 
             // Check to see if a v2 template matched
-            // 通过索引名去匹配一个 V2Template对象   模板以键值对的形式存储在metadata中
+            // 检测是否使用的是 V2版本的模板
             final String v2Template = MetadataIndexTemplateService.findV2Template(currentState.metadata(),
                 request.index(), isHiddenFromRequest == null ? false : isHiddenFromRequest);
-            // 从请求体中判断是否选择使用V2版本的模板
             final boolean preferV2Templates = resolvePreferV2Templates(request);
 
             if (v2Template != null && preferV2Templates) {
                 // If a v2 template was found, it takes precedence over all v1 templates, so create
                 // the index using that template and the request's specified settings
-                // 使用V2版本的模板进行处理 并返回最新的clusterState
                 return applyCreateIndexRequestWithV2Template(currentState, request, silent, v2Template, metadataTransformer);
             } else {
                 if (v2Template != null) {
@@ -380,11 +377,6 @@
         }
     }
 
-    /**
-     * 从请求中判断是否倾向于使用 V2版本的模板
-     * @param request
-     * @return
-     */
     private static boolean resolvePreferV2Templates(CreateIndexClusterStateUpdateRequest request) {
         return request.preferV2Templates() == null ?
             IndexMetadata.PREFER_V2_TEMPLATES_SETTING.get(request.settings()) : request.preferV2Templates();
@@ -411,7 +403,6 @@
      * @param request the create index request
      * @param silent a boolean for whether logging should be at a lower or higher level
      * @param sourceMetadata when recovering from an existing index, metadata that should be copied to the new index
-     *                       index的创建可能是借助了一个之前存在的indexMetadata
      * @param temporaryIndexMeta metadata for the new index built from templates, source metadata, and request settings
      * @param mappings a map of mappings for the new index
      * @param aliasSupplier a function that takes the real {@link IndexService} and returns a list of {@link AliasMetadata} aliases
@@ -419,20 +410,22 @@
      * @param metadataTransformer if provided, a function that may alter cluster metadata in the same cluster state update that
      *                            creates the index
      * @return a new cluster state with the index added
-     * 在临时服务上创建索引
+     * 临时创建一个索引 并进行检测
      */
     private ClusterState applyCreateIndexWithTemporaryService(final ClusterState currentState,
                                                               final CreateIndexClusterStateUpdateRequest request,
                                                               final boolean silent,
-                                                              final IndexMetadata sourceMetadata,
-                                                              final IndexMetadata temporaryIndexMeta,
-                                                              final Map<String, Object> mappings,
+                                                              final IndexMetadata sourceMetadata,  // 当前index的创建可能借鉴了之前的某个indexMetadata 就会传入该值
+                                                              final IndexMetadata temporaryIndexMeta,   // 根据现有信息创建的临时性的indexMetadata 还会做修改
+                                                              final Map<String, Object> mappings,   // 将template 与req中的json字符串解析并合并后的容器
                                                               final Function<IndexService, List<AliasMetadata>> aliasSupplier,
                                                               final List<String> templatesApplied,
                                                               final BiConsumer<Metadata.Builder, IndexMetadata> metadataTransformer)
                                                                                         throws Exception {
         // create the index here (on the master) to validate it can be created, as well as adding the mapping
-        return indicesService.<ClusterState, Exception>withTempIndexService(temporaryIndexMeta, indexService -> {
+        return indicesService.<ClusterState, Exception>withTempIndexService(temporaryIndexMeta,
+            // 当临时性的 indexService被创建后 使用该函数进行处理
+            indexService -> {
             try {
                 updateIndexMappingsAndBuildSortOrder(indexService, mappings, sourceMetadata);
             } catch (Exception e) {
@@ -531,21 +524,12 @@
     }
 
     /**
-<<<<<<< HEAD
-     * 使用V2版本的模板去修改clusterState
-     * @param currentState
-     * @param request
-     * @param silent
-     * @param templateName   最优匹配的V2模板名
-     * @param metadataTransformer  可以为空
-=======
      * 如果本次创建的index 最匹配的模板是 V2Template
      * @param currentState
      * @param request
      * @param silent
      * @param templateName
      * @param metadataTransformer
->>>>>>> 00c2c28a
      * @return
      * @throws Exception
      */
@@ -576,7 +560,9 @@
 
         // 开始创建索引
         return applyCreateIndexWithTemporaryService(currentState, request, silent, null, tmpImd, mappings,
+            // 这个方法最终就是将 req/template的所有别名合并后返回
             indexService -> resolveAndValidateAliases(request.index(), request.aliases(),
+                // 找到模板中存储的别名 套路是一样的  就是将IndexTemplate 以及 ComponentTemplate的别名取出来 并合并在一起
                 MetadataIndexTemplateService.resolveAliases(currentState.metadata(), templateName), currentState.metadata(), aliasValidator,
                 // the context is only used for validation so it's fine to pass fake values for the
                 // shard id and the current timestamp
@@ -585,15 +571,9 @@
     }
 
     /**
-<<<<<<< HEAD
-     *
-     * @param requestMappings   请求体中携带的映射字符串
-     * @param currentState    当前集群状态
-=======
      * 处理mappings 对象
      * @param requestMappings   req中携带的mappings数据
      * @param currentState
->>>>>>> 00c2c28a
      * @param templateName
      * @param xContentRegistry
      * @return
@@ -604,15 +584,10 @@
                                                         final String templateName,
                                                         final NamedXContentRegistry xContentRegistry) throws Exception {
         final Map<String, Object> mappings = Collections.unmodifiableMap(
-<<<<<<< HEAD
-            parseV2Mappings(requestMappings, MetadataIndexTemplateService.resolveMappings(currentState, templateName), xContentRegistry)
-        );
-=======
             // 将 请求体 indexTemplate 以及相关的 componentTemplate 都合并到一个map后 返回
             parseV2Mappings(requestMappings,
             // resolveMappings 会从元数据中找到 templateName对应的template对象 以及他需要的一组 componentTemplate 并抽取出名字返回
             MetadataIndexTemplateService.resolveMappings(currentState, templateName), xContentRegistry));
->>>>>>> 00c2c28a
         return mappings;
     }
 
@@ -637,6 +612,7 @@
                 currentState.metadata(), aliasValidator, xContentRegistry,
                 // the context is only used for validation so it's fine to pass fake values for the
                 // shard id and the current timestamp
+                // QueryShardContext 只是作为校验用的参数 可以先不看
                 indexService.newQueryShardContext(0, null, () -> 0L, null)),
             List.of(), metadataTransformer);
     }
@@ -651,7 +627,8 @@
      * @param mappingsJson 请求体中携带的 mapping字符串
      * @param templateMappings 从本次最合适的template中抽取出来了各种mapping  最后一个对应的IndexTemplate的主模板 其余都是componentTemplate
      * @param xContentRegistry 这个工厂应该就是进行映射转换的地方
-     * 解析V2
+     * 解析V2    这里最终都是只获取 _doc 属性
+     *
      */
     @SuppressWarnings("unchecked")
     static Map<String, Object> parseV2Mappings(String mappingsJson, List<CompressedXContent> templateMappings,
@@ -717,6 +694,8 @@
         // 重新插入 properties 并将最终的map返回
         Map<String, Object> finalMappings = new HashMap<>(nonProperties);
         finalMappings.put("properties", properties);
+
+        // 最后返回的是一个 只包含 _doc 键值对的 map
         return Collections.singletonMap(MapperService.SINGLE_MAPPING_NAME, finalMappings);
     }
 
@@ -911,6 +890,9 @@
      * The template mappings are applied in the order they are encountered in the list (clients should make sure the lower index, closer
      * to the head of the list, templates have the highest {@link IndexTemplateMetadata#order()})
      *
+     * @param index 本次要处理的索引名
+     * @param aliases 从req中获取到的所有别名
+     * @param templateAliases 从 IndexTemplate/ComponentTemplate 取出来的所有别名
      * @return the list of resolved aliases, with the explicitly provided aliases occurring first (having a higher priority) followed by
      * the ones inherited from the templates
      */
@@ -920,10 +902,12 @@
                                                                 QueryShardContext queryShardContext) {
         List<AliasMetadata> resolvedAliases = new ArrayList<>();
         for (Alias alias : aliases) {
+            // 通过校验器 确保别名有效  TODO 校验逻辑先不看了
             aliasValidator.validateAlias(alias, index, metadata);
             if (Strings.hasLength(alias.filter())) {
                 aliasValidator.validateAliasFilter(alias.name(), alias.filter(), queryShardContext, xContentRegistry);
             }
+            // 将req中的别名信息包装成元数据对象 并设置到 管理所有别名的列表中
             AliasMetadata aliasMetadata = AliasMetadata.builder(alias.name()).filter(alias.filter())
                 .indexRouting(alias.indexRouting()).searchRouting(alias.searchRouting()).writeIndex(alias.writeIndex())
                 .isHidden(alias.isHidden()).build();
@@ -937,16 +921,19 @@
                 AliasMetadata aliasMetadata = entry.getValue();
                 // if an alias with same name came with the create index request itself,
                 // ignore this one taken from the index template
+                // req中的别名优先级比 template中的高
                 if (aliases.contains(new Alias(aliasMetadata.alias()))) {
                     continue;
                 }
                 // if an alias with same name was already processed, ignore this one
+                // 别名重复的时候 忽略
                 if (templatesAliases.containsKey(entry.getKey())) {
                     continue;
                 }
 
                 // Allow templatesAliases to be templated by replacing a token with the
                 // name of the index that we are applying it to
+                // template的别名中是允许出现index占位符的   会使用当前索引名去替换
                 if (aliasMetadata.alias().contains("{index}")) {
                     String templatedAlias = aliasMetadata.alias().replace("{index}", index);
                     aliasMetadata = AliasMetadata.newAliasMetadata(aliasMetadata, templatedAlias);
@@ -1055,9 +1042,17 @@
         return blocksBuilder;
     }
 
+    /**
+     *
+     * @param indexService  本次待处理的索引服务
+     * @param mappings  解析 创建index请求的json字符串 与index匹配的template的所有json字符串解析后生成的map对象
+     * @param sourceMetadata   本次创建的index可能是参考了之前的某个元数据  可为null
+     * @throws IOException
+     */
     private static void updateIndexMappingsAndBuildSortOrder(IndexService indexService, Map<String, Object> mappings,
                                                              @Nullable IndexMetadata sourceMetadata) throws IOException {
         MapperService mapperService = indexService.mapperService();
+        // 在基于 CREATE_INDEX 的场景下 创建的indexService就会在初始化时 创建 MapperService
         if (!mappings.isEmpty()) {
             assert mappings.size() == 1 : mappings;
             mapperService.merge(MapperService.SINGLE_MAPPING_NAME, mappings, MergeReason.MAPPING_UPDATE);
