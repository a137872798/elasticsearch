/*
 * Licensed to Elasticsearch under one or more contributor
 * license agreements. See the NOTICE file distributed with
 * this work for additional information regarding copyright
 * ownership. Elasticsearch licenses this file to you under
 * the Apache License, Version 2.0 (the "License"); you may
 * not use this file except in compliance with the License.
 * You may obtain a copy of the License at
 *
 *    http://www.apache.org/licenses/LICENSE-2.0
 *
 * Unless required by applicable law or agreed to in writing,
 * software distributed under the License is distributed on an
 * "AS IS" BASIS, WITHOUT WARRANTIES OR CONDITIONS OF ANY
 * KIND, either express or implied.  See the License for the
 * specific language governing permissions and limitations
 * under the License.
 */

package org.elasticsearch.action.search;

import org.apache.logging.log4j.Logger;
import org.elasticsearch.action.ActionListener;
import org.elasticsearch.cluster.ClusterState;
import org.elasticsearch.cluster.routing.GroupShardsIterator;
import org.elasticsearch.cluster.routing.ShardRouting;
<<<<<<< HEAD
import org.elasticsearch.search.dfs.AggregatedDfs;
=======
import org.elasticsearch.search.builder.SearchSourceBuilder;
>>>>>>> 7aa661c2
import org.elasticsearch.search.dfs.DfsSearchResult;
import org.elasticsearch.search.internal.AliasFilter;
import org.elasticsearch.transport.Transport;

import java.util.List;
import java.util.Map;
import java.util.Set;
import java.util.concurrent.Executor;
import java.util.function.BiFunction;

final class SearchDfsQueryThenFetchAsyncAction extends AbstractSearchAsyncAction<DfsSearchResult> {

    private final SearchPhaseController searchPhaseController;

    SearchDfsQueryThenFetchAsyncAction(final Logger logger, final SearchTransportService searchTransportService,
                                       final BiFunction<String, String, Transport.Connection> nodeIdToConnection,
                                       final Map<String, AliasFilter> aliasFilter,
                                       final Map<String, Float> concreteIndexBoosts, final Map<String, Set<String>> indexRoutings,
                                       final SearchPhaseController searchPhaseController, final Executor executor,
                                       final SearchRequest request, final ActionListener<SearchResponse> listener,
                                       final GroupShardsIterator<SearchShardIterator> shardsIts,
                                       final TransportSearchAction.SearchTimeProvider timeProvider,
                                       final ClusterState clusterState, final SearchTask task, SearchResponse.Clusters clusters) {
        super("dfs", logger, searchTransportService, nodeIdToConnection, aliasFilter, concreteIndexBoosts, indexRoutings,
                executor, request, listener,
                shardsIts, timeProvider, clusterState, task, new ArraySearchPhaseResults<>(shardsIts.size()),
                request.getMaxConcurrentShardRequests(), clusters);
        this.searchPhaseController = searchPhaseController;
        SearchProgressListener progressListener = task.getProgressListener();
        SearchSourceBuilder sourceBuilder = request.source();
        progressListener.notifyListShards(SearchProgressListener.buildSearchShards(this.shardsIts),
            SearchProgressListener.buildSearchShards(toSkipShardsIts), clusters, sourceBuilder == null || sourceBuilder.size() != 0);
    }

    @Override
    protected void executePhaseOnShard(final SearchShardIterator shardIt, final ShardRouting shard,
                                       final SearchActionListener<DfsSearchResult> listener) {
        getSearchTransport().sendExecuteDfs(getConnection(shardIt.getClusterAlias(), shard.currentNodeId()),
            buildShardSearchRequest(shardIt) , getTask(), listener);
    }

    @Override
    protected SearchPhase getNextPhase(final SearchPhaseResults<DfsSearchResult> results, final SearchPhaseContext context) {
<<<<<<< HEAD
        final List<DfsSearchResult> dfsSearchResults = results.getAtomicArray().asList();
        final AggregatedDfs aggregatedDfs = searchPhaseController.aggregateDfs(dfsSearchResults);

        return new DfsQueryPhase(dfsSearchResults, aggregatedDfs, searchPhaseController, (queryResults) ->
            new FetchSearchPhase(queryResults, searchPhaseController, aggregatedDfs, context), context);
=======
        return new DfsQueryPhase(results.getAtomicArray(), searchPhaseController, (queryResults) ->
            new FetchSearchPhase(queryResults, searchPhaseController, context, clusterState()), context);
>>>>>>> 7aa661c2
    }
}<|MERGE_RESOLUTION|>--- conflicted
+++ resolved
@@ -24,11 +24,8 @@
 import org.elasticsearch.cluster.ClusterState;
 import org.elasticsearch.cluster.routing.GroupShardsIterator;
 import org.elasticsearch.cluster.routing.ShardRouting;
-<<<<<<< HEAD
+import org.elasticsearch.search.builder.SearchSourceBuilder;
 import org.elasticsearch.search.dfs.AggregatedDfs;
-=======
-import org.elasticsearch.search.builder.SearchSourceBuilder;
->>>>>>> 7aa661c2
 import org.elasticsearch.search.dfs.DfsSearchResult;
 import org.elasticsearch.search.internal.AliasFilter;
 import org.elasticsearch.transport.Transport;
@@ -72,15 +69,10 @@
 
     @Override
     protected SearchPhase getNextPhase(final SearchPhaseResults<DfsSearchResult> results, final SearchPhaseContext context) {
-<<<<<<< HEAD
         final List<DfsSearchResult> dfsSearchResults = results.getAtomicArray().asList();
         final AggregatedDfs aggregatedDfs = searchPhaseController.aggregateDfs(dfsSearchResults);
 
         return new DfsQueryPhase(dfsSearchResults, aggregatedDfs, searchPhaseController, (queryResults) ->
-            new FetchSearchPhase(queryResults, searchPhaseController, aggregatedDfs, context), context);
-=======
-        return new DfsQueryPhase(results.getAtomicArray(), searchPhaseController, (queryResults) ->
-            new FetchSearchPhase(queryResults, searchPhaseController, context, clusterState()), context);
->>>>>>> 7aa661c2
+            new FetchSearchPhase(queryResults, searchPhaseController, aggregatedDfs, context, clusterState()), context);
     }
 }