/*
 * Licensed to Elasticsearch under one or more contributor
 * license agreements. See the NOTICE file distributed with
 * this work for additional information regarding copyright
 * ownership. Elasticsearch licenses this file to you under
 * the Apache License, Version 2.0 (the "License"); you may
 * not use this file except in compliance with the License.
 * You may obtain a copy of the License at
 *
 *    http://www.apache.org/licenses/LICENSE-2.0
 *
 * Unless required by applicable law or agreed to in writing,
 * software distributed under the License is distributed on an
 * "AS IS" BASIS, WITHOUT WARRANTIES OR CONDITIONS OF ANY
 * KIND, either express or implied.  See the License for the
 * specific language governing permissions and limitations
 * under the License.
 */

package org.elasticsearch.action;

import org.apache.logging.log4j.LogManager;
import org.apache.logging.log4j.Logger;
import org.elasticsearch.Build;
import org.elasticsearch.action.admin.cluster.allocation.ClusterAllocationExplainAction;
import org.elasticsearch.action.admin.cluster.allocation.TransportClusterAllocationExplainAction;
import org.elasticsearch.action.admin.cluster.configuration.AddVotingConfigExclusionsAction;
import org.elasticsearch.action.admin.cluster.configuration.ClearVotingConfigExclusionsAction;
import org.elasticsearch.action.admin.cluster.configuration.TransportAddVotingConfigExclusionsAction;
import org.elasticsearch.action.admin.cluster.configuration.TransportClearVotingConfigExclusionsAction;
import org.elasticsearch.action.admin.cluster.health.ClusterHealthAction;
import org.elasticsearch.action.admin.cluster.health.TransportClusterHealthAction;
import org.elasticsearch.action.admin.cluster.node.hotthreads.NodesHotThreadsAction;
import org.elasticsearch.action.admin.cluster.node.hotthreads.TransportNodesHotThreadsAction;
import org.elasticsearch.action.admin.cluster.node.info.NodesInfoAction;
import org.elasticsearch.action.admin.cluster.node.info.TransportNodesInfoAction;
import org.elasticsearch.action.admin.cluster.node.reload.NodesReloadSecureSettingsAction;
import org.elasticsearch.action.admin.cluster.node.reload.TransportNodesReloadSecureSettingsAction;
import org.elasticsearch.action.admin.cluster.node.stats.NodesStatsAction;
import org.elasticsearch.action.admin.cluster.node.stats.TransportNodesStatsAction;
import org.elasticsearch.action.admin.cluster.node.tasks.cancel.CancelTasksAction;
import org.elasticsearch.action.admin.cluster.node.tasks.cancel.TransportCancelTasksAction;
import org.elasticsearch.action.admin.cluster.node.tasks.get.GetTaskAction;
import org.elasticsearch.action.admin.cluster.node.tasks.get.TransportGetTaskAction;
import org.elasticsearch.action.admin.cluster.node.tasks.list.ListTasksAction;
import org.elasticsearch.action.admin.cluster.node.tasks.list.TransportListTasksAction;
import org.elasticsearch.action.admin.cluster.node.usage.NodesUsageAction;
import org.elasticsearch.action.admin.cluster.node.usage.TransportNodesUsageAction;
import org.elasticsearch.action.admin.cluster.remote.RemoteInfoAction;
import org.elasticsearch.action.admin.cluster.remote.TransportRemoteInfoAction;
import org.elasticsearch.action.admin.cluster.repositories.cleanup.CleanupRepositoryAction;
import org.elasticsearch.action.admin.cluster.repositories.cleanup.TransportCleanupRepositoryAction;
import org.elasticsearch.action.admin.cluster.repositories.delete.DeleteRepositoryAction;
import org.elasticsearch.action.admin.cluster.repositories.delete.TransportDeleteRepositoryAction;
import org.elasticsearch.action.admin.cluster.repositories.get.GetRepositoriesAction;
import org.elasticsearch.action.admin.cluster.repositories.get.TransportGetRepositoriesAction;
import org.elasticsearch.action.admin.cluster.repositories.put.PutRepositoryAction;
import org.elasticsearch.action.admin.cluster.repositories.put.TransportPutRepositoryAction;
import org.elasticsearch.action.admin.cluster.repositories.verify.TransportVerifyRepositoryAction;
import org.elasticsearch.action.admin.cluster.repositories.verify.VerifyRepositoryAction;
import org.elasticsearch.action.admin.cluster.reroute.ClusterRerouteAction;
import org.elasticsearch.action.admin.cluster.reroute.TransportClusterRerouteAction;
import org.elasticsearch.action.admin.cluster.settings.ClusterUpdateSettingsAction;
import org.elasticsearch.action.admin.cluster.settings.TransportClusterUpdateSettingsAction;
import org.elasticsearch.action.admin.cluster.shards.ClusterSearchShardsAction;
import org.elasticsearch.action.admin.cluster.shards.TransportClusterSearchShardsAction;
import org.elasticsearch.action.admin.cluster.snapshots.create.CreateSnapshotAction;
import org.elasticsearch.action.admin.cluster.snapshots.create.TransportCreateSnapshotAction;
import org.elasticsearch.action.admin.cluster.snapshots.delete.DeleteSnapshotAction;
import org.elasticsearch.action.admin.cluster.snapshots.delete.TransportDeleteSnapshotAction;
import org.elasticsearch.action.admin.cluster.snapshots.get.GetSnapshotsAction;
import org.elasticsearch.action.admin.cluster.snapshots.get.TransportGetSnapshotsAction;
import org.elasticsearch.action.admin.cluster.snapshots.restore.RestoreSnapshotAction;
import org.elasticsearch.action.admin.cluster.snapshots.restore.TransportRestoreSnapshotAction;
import org.elasticsearch.action.admin.cluster.snapshots.status.SnapshotsStatusAction;
import org.elasticsearch.action.admin.cluster.snapshots.status.TransportNodesSnapshotsStatus;
import org.elasticsearch.action.admin.cluster.snapshots.status.TransportSnapshotsStatusAction;
import org.elasticsearch.action.admin.cluster.state.ClusterStateAction;
import org.elasticsearch.action.admin.cluster.state.TransportClusterStateAction;
import org.elasticsearch.action.admin.cluster.stats.ClusterStatsAction;
import org.elasticsearch.action.admin.cluster.stats.TransportClusterStatsAction;
import org.elasticsearch.action.admin.cluster.storedscripts.DeleteStoredScriptAction;
import org.elasticsearch.action.admin.cluster.storedscripts.GetScriptContextAction;
import org.elasticsearch.action.admin.cluster.storedscripts.GetScriptLanguageAction;
import org.elasticsearch.action.admin.cluster.storedscripts.GetStoredScriptAction;
import org.elasticsearch.action.admin.cluster.storedscripts.PutStoredScriptAction;
import org.elasticsearch.action.admin.cluster.storedscripts.TransportDeleteStoredScriptAction;
import org.elasticsearch.action.admin.cluster.storedscripts.TransportGetScriptContextAction;
import org.elasticsearch.action.admin.cluster.storedscripts.TransportGetScriptLanguageAction;
import org.elasticsearch.action.admin.cluster.storedscripts.TransportGetStoredScriptAction;
import org.elasticsearch.action.admin.cluster.storedscripts.TransportPutStoredScriptAction;
import org.elasticsearch.action.admin.cluster.tasks.PendingClusterTasksAction;
import org.elasticsearch.action.admin.cluster.tasks.TransportPendingClusterTasksAction;
import org.elasticsearch.action.admin.indices.alias.IndicesAliasesAction;
import org.elasticsearch.action.admin.indices.alias.IndicesAliasesRequest;
import org.elasticsearch.action.admin.indices.alias.TransportIndicesAliasesAction;
import org.elasticsearch.action.admin.indices.alias.get.GetAliasesAction;
import org.elasticsearch.action.admin.indices.alias.get.TransportGetAliasesAction;
import org.elasticsearch.action.admin.indices.analyze.AnalyzeAction;
import org.elasticsearch.action.admin.indices.analyze.TransportAnalyzeAction;
import org.elasticsearch.action.admin.indices.cache.clear.ClearIndicesCacheAction;
import org.elasticsearch.action.admin.indices.cache.clear.TransportClearIndicesCacheAction;
import org.elasticsearch.action.admin.indices.close.CloseIndexAction;
import org.elasticsearch.action.admin.indices.close.TransportCloseIndexAction;
import org.elasticsearch.action.admin.indices.close.TransportVerifyShardBeforeCloseAction;
import org.elasticsearch.action.admin.indices.create.CreateIndexAction;
import org.elasticsearch.action.admin.indices.create.TransportCreateIndexAction;
import org.elasticsearch.action.admin.indices.datastream.CreateDataStreamAction;
import org.elasticsearch.action.admin.indices.datastream.DeleteDataStreamAction;
import org.elasticsearch.action.admin.indices.datastream.GetDataStreamsAction;
import org.elasticsearch.action.admin.indices.delete.DeleteIndexAction;
import org.elasticsearch.action.admin.indices.delete.TransportDeleteIndexAction;
import org.elasticsearch.action.admin.indices.flush.FlushAction;
import org.elasticsearch.action.admin.indices.flush.TransportFlushAction;
import org.elasticsearch.action.admin.indices.flush.TransportShardFlushAction;
import org.elasticsearch.action.admin.indices.forcemerge.ForceMergeAction;
import org.elasticsearch.action.admin.indices.forcemerge.TransportForceMergeAction;
import org.elasticsearch.action.admin.indices.get.GetIndexAction;
import org.elasticsearch.action.admin.indices.get.TransportGetIndexAction;
import org.elasticsearch.action.admin.indices.mapping.get.GetFieldMappingsAction;
import org.elasticsearch.action.admin.indices.mapping.get.GetMappingsAction;
import org.elasticsearch.action.admin.indices.mapping.get.TransportGetFieldMappingsAction;
import org.elasticsearch.action.admin.indices.mapping.get.TransportGetFieldMappingsIndexAction;
import org.elasticsearch.action.admin.indices.mapping.get.TransportGetMappingsAction;
import org.elasticsearch.action.admin.indices.mapping.put.PutMappingAction;
import org.elasticsearch.action.admin.indices.mapping.put.PutMappingRequest;
import org.elasticsearch.action.admin.indices.mapping.put.TransportPutMappingAction;
import org.elasticsearch.action.admin.indices.open.OpenIndexAction;
import org.elasticsearch.action.admin.indices.open.TransportOpenIndexAction;
import org.elasticsearch.action.admin.indices.recovery.RecoveryAction;
import org.elasticsearch.action.admin.indices.recovery.TransportRecoveryAction;
import org.elasticsearch.action.admin.indices.refresh.RefreshAction;
import org.elasticsearch.action.admin.indices.refresh.TransportRefreshAction;
import org.elasticsearch.action.admin.indices.refresh.TransportShardRefreshAction;
import org.elasticsearch.action.admin.indices.rollover.RolloverAction;
import org.elasticsearch.action.admin.indices.rollover.TransportRolloverAction;
import org.elasticsearch.action.admin.indices.segments.IndicesSegmentsAction;
import org.elasticsearch.action.admin.indices.segments.TransportIndicesSegmentsAction;
import org.elasticsearch.action.admin.indices.settings.get.GetSettingsAction;
import org.elasticsearch.action.admin.indices.settings.get.TransportGetSettingsAction;
import org.elasticsearch.action.admin.indices.settings.put.TransportUpdateSettingsAction;
import org.elasticsearch.action.admin.indices.settings.put.UpdateSettingsAction;
import org.elasticsearch.action.admin.indices.shards.IndicesShardStoresAction;
import org.elasticsearch.action.admin.indices.shards.TransportIndicesShardStoresAction;
import org.elasticsearch.action.admin.indices.shrink.ResizeAction;
import org.elasticsearch.action.admin.indices.shrink.TransportResizeAction;
import org.elasticsearch.action.admin.indices.stats.IndicesStatsAction;
import org.elasticsearch.action.admin.indices.stats.TransportIndicesStatsAction;
import org.elasticsearch.action.admin.indices.template.delete.DeleteComponentTemplateAction;
import org.elasticsearch.action.admin.indices.template.delete.DeleteIndexTemplateAction;
import org.elasticsearch.action.admin.indices.template.delete.DeleteIndexTemplateV2Action;
import org.elasticsearch.action.admin.indices.template.delete.TransportDeleteComponentTemplateAction;
import org.elasticsearch.action.admin.indices.template.delete.TransportDeleteIndexTemplateAction;
import org.elasticsearch.action.admin.indices.template.delete.TransportDeleteIndexTemplateV2Action;
import org.elasticsearch.action.admin.indices.template.get.GetComponentTemplateAction;
import org.elasticsearch.action.admin.indices.template.get.GetIndexTemplateV2Action;
import org.elasticsearch.action.admin.indices.template.get.GetIndexTemplatesAction;
import org.elasticsearch.action.admin.indices.template.get.TransportGetComponentTemplateAction;
import org.elasticsearch.action.admin.indices.template.get.TransportGetIndexTemplateV2Action;
import org.elasticsearch.action.admin.indices.template.get.TransportGetIndexTemplatesAction;
import org.elasticsearch.action.admin.indices.template.post.SimulateIndexTemplateAction;
import org.elasticsearch.action.admin.indices.template.post.TransportSimulateIndexTemplateAction;
import org.elasticsearch.action.admin.indices.template.put.PutComponentTemplateAction;
import org.elasticsearch.action.admin.indices.template.put.PutIndexTemplateAction;
import org.elasticsearch.action.admin.indices.template.put.PutIndexTemplateV2Action;
import org.elasticsearch.action.admin.indices.template.put.TransportPutComponentTemplateAction;
import org.elasticsearch.action.admin.indices.template.put.TransportPutIndexTemplateAction;
import org.elasticsearch.action.admin.indices.template.put.TransportPutIndexTemplateV2Action;
import org.elasticsearch.action.admin.indices.upgrade.get.TransportUpgradeStatusAction;
import org.elasticsearch.action.admin.indices.upgrade.get.UpgradeStatusAction;
import org.elasticsearch.action.admin.indices.upgrade.post.TransportUpgradeAction;
import org.elasticsearch.action.admin.indices.upgrade.post.TransportUpgradeSettingsAction;
import org.elasticsearch.action.admin.indices.upgrade.post.UpgradeAction;
import org.elasticsearch.action.admin.indices.upgrade.post.UpgradeSettingsAction;
import org.elasticsearch.action.admin.indices.validate.query.TransportValidateQueryAction;
import org.elasticsearch.action.admin.indices.validate.query.ValidateQueryAction;
import org.elasticsearch.action.bulk.BulkAction;
import org.elasticsearch.action.bulk.TransportBulkAction;
import org.elasticsearch.action.bulk.TransportShardBulkAction;
import org.elasticsearch.action.delete.DeleteAction;
import org.elasticsearch.action.delete.TransportDeleteAction;
import org.elasticsearch.action.explain.ExplainAction;
import org.elasticsearch.action.explain.TransportExplainAction;
import org.elasticsearch.action.fieldcaps.FieldCapabilitiesAction;
import org.elasticsearch.action.fieldcaps.TransportFieldCapabilitiesAction;
import org.elasticsearch.action.fieldcaps.TransportFieldCapabilitiesIndexAction;
import org.elasticsearch.action.get.GetAction;
import org.elasticsearch.action.get.MultiGetAction;
import org.elasticsearch.action.get.TransportGetAction;
import org.elasticsearch.action.get.TransportMultiGetAction;
import org.elasticsearch.action.get.TransportShardMultiGetAction;
import org.elasticsearch.action.index.IndexAction;
import org.elasticsearch.action.index.TransportIndexAction;
import org.elasticsearch.action.ingest.DeletePipelineAction;
import org.elasticsearch.action.ingest.DeletePipelineTransportAction;
import org.elasticsearch.action.ingest.GetPipelineAction;
import org.elasticsearch.action.ingest.GetPipelineTransportAction;
import org.elasticsearch.action.ingest.PutPipelineAction;
import org.elasticsearch.action.ingest.PutPipelineTransportAction;
import org.elasticsearch.action.ingest.SimulatePipelineAction;
import org.elasticsearch.action.ingest.SimulatePipelineTransportAction;
import org.elasticsearch.action.main.MainAction;
import org.elasticsearch.action.main.TransportMainAction;
import org.elasticsearch.action.search.ClearScrollAction;
import org.elasticsearch.action.search.MultiSearchAction;
import org.elasticsearch.action.search.SearchAction;
import org.elasticsearch.action.search.SearchScrollAction;
import org.elasticsearch.action.search.TransportClearScrollAction;
import org.elasticsearch.action.search.TransportMultiSearchAction;
import org.elasticsearch.action.search.TransportSearchAction;
import org.elasticsearch.action.search.TransportSearchScrollAction;
import org.elasticsearch.action.support.ActionFilters;
import org.elasticsearch.action.support.AutoCreateIndex;
import org.elasticsearch.action.support.DestructiveOperations;
import org.elasticsearch.action.support.TransportAction;
import org.elasticsearch.action.termvectors.MultiTermVectorsAction;
import org.elasticsearch.action.termvectors.TermVectorsAction;
import org.elasticsearch.action.termvectors.TransportMultiTermVectorsAction;
import org.elasticsearch.action.termvectors.TransportShardMultiTermsVectorAction;
import org.elasticsearch.action.termvectors.TransportTermVectorsAction;
import org.elasticsearch.action.update.TransportUpdateAction;
import org.elasticsearch.action.update.UpdateAction;
import org.elasticsearch.client.node.NodeClient;
import org.elasticsearch.cluster.metadata.IndexNameExpressionResolver;
import org.elasticsearch.cluster.node.DiscoveryNodes;
import org.elasticsearch.cluster.service.ClusterService;
import org.elasticsearch.common.NamedRegistry;
import org.elasticsearch.common.inject.AbstractModule;
import org.elasticsearch.common.inject.TypeLiteral;
import org.elasticsearch.common.inject.multibindings.MapBinder;
import org.elasticsearch.common.settings.ClusterSettings;
import org.elasticsearch.common.settings.IndexScopedSettings;
import org.elasticsearch.common.settings.Settings;
import org.elasticsearch.common.settings.SettingsFilter;
import org.elasticsearch.gateway.TransportNodesListGatewayMetaState;
import org.elasticsearch.gateway.TransportNodesListGatewayStartedShards;
import org.elasticsearch.index.seqno.GlobalCheckpointSyncAction;
import org.elasticsearch.index.seqno.RetentionLeaseActions;
import org.elasticsearch.indices.breaker.CircuitBreakerService;
import org.elasticsearch.indices.store.TransportNodesListShardStoreMetadata;
import org.elasticsearch.persistent.CompletionPersistentTaskAction;
import org.elasticsearch.persistent.RemovePersistentTaskAction;
import org.elasticsearch.persistent.StartPersistentTaskAction;
import org.elasticsearch.persistent.UpdatePersistentTaskStatusAction;
import org.elasticsearch.plugins.ActionPlugin;
import org.elasticsearch.plugins.ActionPlugin.ActionHandler;
import org.elasticsearch.rest.RestController;
import org.elasticsearch.rest.RestHandler;
import org.elasticsearch.rest.RestHeaderDefinition;
import org.elasticsearch.rest.action.RestFieldCapabilitiesAction;
import org.elasticsearch.rest.action.RestMainAction;
import org.elasticsearch.rest.action.admin.cluster.RestAddVotingConfigExclusionAction;
import org.elasticsearch.rest.action.admin.cluster.RestCancelTasksAction;
import org.elasticsearch.rest.action.admin.cluster.RestCleanupRepositoryAction;
import org.elasticsearch.rest.action.admin.cluster.RestClearVotingConfigExclusionsAction;
import org.elasticsearch.rest.action.admin.cluster.RestClusterAllocationExplainAction;
import org.elasticsearch.rest.action.admin.cluster.RestClusterGetSettingsAction;
import org.elasticsearch.rest.action.admin.cluster.RestClusterHealthAction;
import org.elasticsearch.rest.action.admin.cluster.RestClusterRerouteAction;
import org.elasticsearch.rest.action.admin.cluster.RestClusterSearchShardsAction;
import org.elasticsearch.rest.action.admin.cluster.RestClusterStateAction;
import org.elasticsearch.rest.action.admin.cluster.RestClusterStatsAction;
import org.elasticsearch.rest.action.admin.cluster.RestClusterUpdateSettingsAction;
import org.elasticsearch.rest.action.admin.cluster.RestCreateSnapshotAction;
import org.elasticsearch.rest.action.admin.cluster.RestDeleteRepositoryAction;
import org.elasticsearch.rest.action.admin.cluster.RestDeleteSnapshotAction;
import org.elasticsearch.rest.action.admin.cluster.RestDeleteStoredScriptAction;
import org.elasticsearch.rest.action.admin.cluster.RestGetRepositoriesAction;
import org.elasticsearch.rest.action.admin.cluster.RestGetScriptContextAction;
import org.elasticsearch.rest.action.admin.cluster.RestGetScriptLanguageAction;
import org.elasticsearch.rest.action.admin.cluster.RestGetSnapshotsAction;
import org.elasticsearch.rest.action.admin.cluster.RestGetStoredScriptAction;
import org.elasticsearch.rest.action.admin.cluster.RestGetTaskAction;
import org.elasticsearch.rest.action.admin.cluster.RestListTasksAction;
import org.elasticsearch.rest.action.admin.cluster.RestNodesHotThreadsAction;
import org.elasticsearch.rest.action.admin.cluster.RestNodesInfoAction;
import org.elasticsearch.rest.action.admin.cluster.RestNodesStatsAction;
import org.elasticsearch.rest.action.admin.cluster.RestNodesUsageAction;
import org.elasticsearch.rest.action.admin.cluster.RestPendingClusterTasksAction;
import org.elasticsearch.rest.action.admin.cluster.RestPutRepositoryAction;
import org.elasticsearch.rest.action.admin.cluster.RestPutStoredScriptAction;
import org.elasticsearch.rest.action.admin.cluster.RestReloadSecureSettingsAction;
import org.elasticsearch.rest.action.admin.cluster.RestRemoteClusterInfoAction;
import org.elasticsearch.rest.action.admin.cluster.RestRestoreSnapshotAction;
import org.elasticsearch.rest.action.admin.cluster.RestSnapshotsStatusAction;
import org.elasticsearch.rest.action.admin.cluster.RestVerifyRepositoryAction;
import org.elasticsearch.rest.action.admin.indices.RestAnalyzeAction;
import org.elasticsearch.rest.action.admin.indices.RestClearIndicesCacheAction;
import org.elasticsearch.rest.action.admin.indices.RestCloseIndexAction;
import org.elasticsearch.rest.action.admin.indices.RestCreateDataStreamAction;
import org.elasticsearch.rest.action.admin.indices.RestCreateIndexAction;
import org.elasticsearch.rest.action.admin.indices.RestDeleteComponentTemplateAction;
import org.elasticsearch.rest.action.admin.indices.RestDeleteDataStreamAction;
import org.elasticsearch.rest.action.admin.indices.RestDeleteIndexAction;
import org.elasticsearch.rest.action.admin.indices.RestDeleteIndexTemplateAction;
import org.elasticsearch.rest.action.admin.indices.RestDeleteIndexTemplateV2Action;
import org.elasticsearch.rest.action.admin.indices.RestFlushAction;
import org.elasticsearch.rest.action.admin.indices.RestForceMergeAction;
import org.elasticsearch.rest.action.admin.indices.RestGetAliasesAction;
import org.elasticsearch.rest.action.admin.indices.RestGetComponentTemplateAction;
import org.elasticsearch.rest.action.admin.indices.RestGetDataStreamsAction;
import org.elasticsearch.rest.action.admin.indices.RestGetFieldMappingAction;
import org.elasticsearch.rest.action.admin.indices.RestGetIndexTemplateAction;
import org.elasticsearch.rest.action.admin.indices.RestGetIndexTemplateV2Action;
import org.elasticsearch.rest.action.admin.indices.RestGetIndicesAction;
import org.elasticsearch.rest.action.admin.indices.RestGetMappingAction;
import org.elasticsearch.rest.action.admin.indices.RestGetSettingsAction;
import org.elasticsearch.rest.action.admin.indices.RestIndexDeleteAliasesAction;
import org.elasticsearch.rest.action.admin.indices.RestIndexPutAliasAction;
import org.elasticsearch.rest.action.admin.indices.RestIndicesAliasesAction;
import org.elasticsearch.rest.action.admin.indices.RestIndicesSegmentsAction;
import org.elasticsearch.rest.action.admin.indices.RestIndicesShardStoresAction;
import org.elasticsearch.rest.action.admin.indices.RestIndicesStatsAction;
import org.elasticsearch.rest.action.admin.indices.RestOpenIndexAction;
import org.elasticsearch.rest.action.admin.indices.RestSimulateIndexTemplateAction;
import org.elasticsearch.rest.action.admin.indices.RestPutComponentTemplateAction;
import org.elasticsearch.rest.action.admin.indices.RestPutIndexTemplateAction;
import org.elasticsearch.rest.action.admin.indices.RestPutIndexTemplateV2Action;
import org.elasticsearch.rest.action.admin.indices.RestPutMappingAction;
import org.elasticsearch.rest.action.admin.indices.RestRecoveryAction;
import org.elasticsearch.rest.action.admin.indices.RestRefreshAction;
import org.elasticsearch.rest.action.admin.indices.RestResizeHandler;
import org.elasticsearch.rest.action.admin.indices.RestRolloverIndexAction;
import org.elasticsearch.rest.action.admin.indices.RestSyncedFlushAction;
import org.elasticsearch.rest.action.admin.indices.RestUpdateSettingsAction;
import org.elasticsearch.rest.action.admin.indices.RestUpgradeActionDeprecated;
import org.elasticsearch.rest.action.admin.indices.RestUpgradeStatusActionDeprecated;
import org.elasticsearch.rest.action.admin.indices.RestValidateQueryAction;
import org.elasticsearch.rest.action.cat.AbstractCatAction;
import org.elasticsearch.rest.action.cat.RestAliasAction;
import org.elasticsearch.rest.action.cat.RestAllocationAction;
import org.elasticsearch.rest.action.cat.RestCatAction;
import org.elasticsearch.rest.action.cat.RestCatRecoveryAction;
import org.elasticsearch.rest.action.cat.RestFielddataAction;
import org.elasticsearch.rest.action.cat.RestHealthAction;
import org.elasticsearch.rest.action.cat.RestIndicesAction;
import org.elasticsearch.rest.action.cat.RestMasterAction;
import org.elasticsearch.rest.action.cat.RestNodeAttrsAction;
import org.elasticsearch.rest.action.cat.RestNodesAction;
import org.elasticsearch.rest.action.cat.RestPluginsAction;
import org.elasticsearch.rest.action.cat.RestRepositoriesAction;
import org.elasticsearch.rest.action.cat.RestSegmentsAction;
import org.elasticsearch.rest.action.cat.RestShardsAction;
import org.elasticsearch.rest.action.cat.RestSnapshotAction;
import org.elasticsearch.rest.action.cat.RestTasksAction;
import org.elasticsearch.rest.action.cat.RestTemplatesAction;
import org.elasticsearch.rest.action.cat.RestThreadPoolAction;
import org.elasticsearch.rest.action.document.RestBulkAction;
import org.elasticsearch.rest.action.document.RestDeleteAction;
import org.elasticsearch.rest.action.document.RestGetAction;
import org.elasticsearch.rest.action.document.RestGetSourceAction;
import org.elasticsearch.rest.action.document.RestIndexAction;
import org.elasticsearch.rest.action.document.RestIndexAction.AutoIdHandler;
import org.elasticsearch.rest.action.document.RestIndexAction.CreateHandler;
import org.elasticsearch.rest.action.document.RestMultiGetAction;
import org.elasticsearch.rest.action.document.RestMultiTermVectorsAction;
import org.elasticsearch.rest.action.document.RestTermVectorsAction;
import org.elasticsearch.rest.action.document.RestUpdateAction;
import org.elasticsearch.rest.action.ingest.RestDeletePipelineAction;
import org.elasticsearch.rest.action.ingest.RestGetPipelineAction;
import org.elasticsearch.rest.action.ingest.RestPutPipelineAction;
import org.elasticsearch.rest.action.ingest.RestSimulatePipelineAction;
import org.elasticsearch.rest.action.search.RestClearScrollAction;
import org.elasticsearch.rest.action.search.RestCountAction;
import org.elasticsearch.rest.action.search.RestExplainAction;
import org.elasticsearch.rest.action.search.RestMultiSearchAction;
import org.elasticsearch.rest.action.search.RestSearchAction;
import org.elasticsearch.rest.action.search.RestSearchScrollAction;
import org.elasticsearch.tasks.Task;
import org.elasticsearch.threadpool.ThreadPool;
import org.elasticsearch.usage.UsageService;

import java.util.ArrayList;
import java.util.Collections;
import java.util.List;
import java.util.Map;
import java.util.Set;
import java.util.function.Consumer;
import java.util.function.Supplier;
import java.util.function.UnaryOperator;
import java.util.stream.Collectors;
import java.util.stream.Stream;

import static java.util.Collections.unmodifiableMap;

/**
 * Builds and binds the generic action map, all {@link TransportAction}s, and {@link ActionFilters}.
 */
public class ActionModule extends AbstractModule {

    private static final Logger logger = LogManager.getLogger(ActionModule.class);

    private static final boolean ITV2_FEATURE_ENABLED;

    static {
        final String property = System.getProperty("es.itv2_feature_enabled");
        if (Build.CURRENT.isSnapshot() || "true".equals(property)) {
            ITV2_FEATURE_ENABLED = true;
        } else if ("false".equals(property) || property == null) {
            ITV2_FEATURE_ENABLED = false;
        } else {
            throw new IllegalArgumentException("expected es.itv2_feature_enabled to be unset, true, or false but was [" +
                property + "]");
        }
    }

    private static final boolean DATASTREAMS_FEATURE_ENABLED;

    static {
        final String property = System.getProperty("es.datastreams_feature_enabled");
        if (Build.CURRENT.isSnapshot() || "true".equals(property)) {
            DATASTREAMS_FEATURE_ENABLED = true;
        } else if ("false".equals(property) || property == null) {
            DATASTREAMS_FEATURE_ENABLED = false;
        } else {
            throw new IllegalArgumentException(
                "expected es.datastreams_feature_enabled to be unset or [true|false] but was [" + property + "]"
            );
        }
    }

    private final Settings settings;
    private final IndexNameExpressionResolver indexNameExpressionResolver;
    private final IndexScopedSettings indexScopedSettings;
    private final ClusterSettings clusterSettings;
    private final SettingsFilter settingsFilter;
    private final List<ActionPlugin> actionPlugins;
    private final Map<String, ActionHandler<?, ?>> actions;
    private final ActionFilters actionFilters;
    private final AutoCreateIndex autoCreateIndex;
    private final DestructiveOperations destructiveOperations;
    private final RestController restController;
    private final RequestValidators<PutMappingRequest> mappingRequestValidators;
    private final RequestValidators<IndicesAliasesRequest> indicesAliasesRequestRequestValidators;
    private final ClusterService clusterService;

    public ActionModule(Settings settings, IndexNameExpressionResolver indexNameExpressionResolver,
                        IndexScopedSettings indexScopedSettings, ClusterSettings clusterSettings, SettingsFilter settingsFilter,
                        ThreadPool threadPool, List<ActionPlugin> actionPlugins, NodeClient nodeClient,
                        CircuitBreakerService circuitBreakerService, UsageService usageService, ClusterService clusterService) {
        this.settings = settings;
        this.indexNameExpressionResolver = indexNameExpressionResolver;
        this.indexScopedSettings = indexScopedSettings;
        this.clusterSettings = clusterSettings;
        this.settingsFilter = settingsFilter;
        this.actionPlugins = actionPlugins;
        this.clusterService = clusterService;
        actions = setupActions(actionPlugins);
        actionFilters = setupActionFilters(actionPlugins);
        autoCreateIndex = new AutoCreateIndex(settings, clusterSettings, indexNameExpressionResolver);
        destructiveOperations = new DestructiveOperations(settings, clusterSettings);
        Set<RestHeaderDefinition> headers = Stream.concat(
            actionPlugins.stream().flatMap(p -> p.getRestHeaders().stream()),
            Stream.of(new RestHeaderDefinition(Task.X_OPAQUE_ID, false))
        ).collect(Collectors.toSet());
        UnaryOperator<RestHandler> restWrapper = null;
        for (ActionPlugin plugin : actionPlugins) {
            UnaryOperator<RestHandler> newRestWrapper = plugin.getRestHandlerWrapper(threadPool.getThreadContext());
            if (newRestWrapper != null) {
                logger.debug("Using REST wrapper from plugin " + plugin.getClass().getName());
                if (restWrapper != null) {
                    throw new IllegalArgumentException("Cannot have more than one plugin implementing a REST wrapper");
                }
                restWrapper = newRestWrapper;
            }
        }
        mappingRequestValidators = new RequestValidators<>(
            actionPlugins.stream().flatMap(p -> p.mappingRequestValidators().stream()).collect(Collectors.toList()));
        indicesAliasesRequestRequestValidators = new RequestValidators<>(
                actionPlugins.stream().flatMap(p -> p.indicesAliasesRequestValidators().stream()).collect(Collectors.toList()));

        restController = new RestController(headers, restWrapper, nodeClient, circuitBreakerService, usageService);
    }


    public Map<String, ActionHandler<?, ?>> getActions() {
        return actions;
    }

    static Map<String, ActionHandler<?, ?>> setupActions(List<ActionPlugin> actionPlugins) {
        // Subclass NamedRegistry for easy registration
        class ActionRegistry extends NamedRegistry<ActionHandler<?, ?>> {
            ActionRegistry() {
                super("action");
            }

            public void register(ActionHandler<?, ?> handler) {
                register(handler.getAction().name(), handler);
            }

            public <Request extends ActionRequest, Response extends ActionResponse> void register(
                ActionType<Response> action, Class<? extends TransportAction<Request, Response>> transportAction) {
                register(new ActionHandler<>(action, transportAction));
            }
        }
        ActionRegistry actions = new ActionRegistry();

        // 在处理RestReq的时候 具体命令的Action 会被映射成 TransportAction   不同的 TransportAction包含不同的filter

        actions.register(MainAction.INSTANCE, TransportMainAction.class);
        actions.register(NodesInfoAction.INSTANCE, TransportNodesInfoAction.class);
        actions.register(RemoteInfoAction.INSTANCE, TransportRemoteInfoAction.class);
        actions.register(NodesStatsAction.INSTANCE, TransportNodesStatsAction.class);
        // 获取节点内存使用量的请求
        actions.register(NodesUsageAction.INSTANCE, TransportNodesUsageAction.class);
        actions.register(NodesHotThreadsAction.INSTANCE, TransportNodesHotThreadsAction.class);
        // 按照条件搜索一组任务
        actions.register(ListTasksAction.INSTANCE, TransportListTasksAction.class);
        // 查看某个任务的信息
        actions.register(GetTaskAction.INSTANCE, TransportGetTaskAction.class);
        // 当需要关闭某个task时 通过rest发起请求会对应CancelTasksAction
        actions.register(CancelTasksAction.INSTANCE, TransportCancelTasksAction.class);

        actions.register(AddVotingConfigExclusionsAction.INSTANCE, TransportAddVotingConfigExclusionsAction.class);
        // 清理exclusion配置信息
        actions.register(ClearVotingConfigExclusionsAction.INSTANCE, TransportClearVotingConfigExclusionsAction.class);
        // 获取位置信息 可以是针对某个分片 index 等等
        actions.register(ClusterAllocationExplainAction.INSTANCE, TransportClusterAllocationExplainAction.class);
        // 获取统计信息
        actions.register(ClusterStatsAction.INSTANCE, TransportClusterStatsAction.class);
        actions.register(ClusterStateAction.INSTANCE, TransportClusterStateAction.class);
        // 有关健康信息的处理器
        actions.register(ClusterHealthAction.INSTANCE, TransportClusterHealthAction.class);
        // 更新配置信息
        actions.register(ClusterUpdateSettingsAction.INSTANCE, TransportClusterUpdateSettingsAction.class);
<<<<<<< HEAD
        // 进行重路由
=======
        // 有关重路由的处理器
>>>>>>> b7765339
        actions.register(ClusterRerouteAction.INSTANCE, TransportClusterRerouteAction.class);
        // 查询指定index下所有的分片
        actions.register(ClusterSearchShardsAction.INSTANCE, TransportClusterSearchShardsAction.class);
        actions.register(PendingClusterTasksAction.INSTANCE, TransportPendingClusterTasksAction.class);
        actions.register(PutRepositoryAction.INSTANCE, TransportPutRepositoryAction.class);
        actions.register(GetRepositoriesAction.INSTANCE, TransportGetRepositoriesAction.class);
        actions.register(DeleteRepositoryAction.INSTANCE, TransportDeleteRepositoryAction.class);
        actions.register(VerifyRepositoryAction.INSTANCE, TransportVerifyRepositoryAction.class);
        // 清理某个仓库的数据
        actions.register(CleanupRepositoryAction.INSTANCE, TransportCleanupRepositoryAction.class);
        actions.register(GetSnapshotsAction.INSTANCE, TransportGetSnapshotsAction.class);
        actions.register(DeleteSnapshotAction.INSTANCE, TransportDeleteSnapshotAction.class);
        actions.register(CreateSnapshotAction.INSTANCE, TransportCreateSnapshotAction.class);
        actions.register(RestoreSnapshotAction.INSTANCE, TransportRestoreSnapshotAction.class);
        actions.register(SnapshotsStatusAction.INSTANCE, TransportSnapshotsStatusAction.class);

        actions.register(IndicesStatsAction.INSTANCE, TransportIndicesStatsAction.class);
        actions.register(IndicesSegmentsAction.INSTANCE, TransportIndicesSegmentsAction.class);
        actions.register(IndicesShardStoresAction.INSTANCE, TransportIndicesShardStoresAction.class);
        actions.register(CreateIndexAction.INSTANCE, TransportCreateIndexAction.class);
        actions.register(ResizeAction.INSTANCE, TransportResizeAction.class);
        actions.register(RolloverAction.INSTANCE, TransportRolloverAction.class);
        actions.register(DeleteIndexAction.INSTANCE, TransportDeleteIndexAction.class);
        actions.register(GetIndexAction.INSTANCE, TransportGetIndexAction.class);
        actions.register(OpenIndexAction.INSTANCE, TransportOpenIndexAction.class);
        actions.register(CloseIndexAction.INSTANCE, TransportCloseIndexAction.class);
        actions.register(GetMappingsAction.INSTANCE, TransportGetMappingsAction.class);
        actions.register(GetFieldMappingsAction.INSTANCE, TransportGetFieldMappingsAction.class);
        actions.register(TransportGetFieldMappingsIndexAction.TYPE, TransportGetFieldMappingsIndexAction.class);
        actions.register(PutMappingAction.INSTANCE, TransportPutMappingAction.class);
        actions.register(IndicesAliasesAction.INSTANCE, TransportIndicesAliasesAction.class);
        actions.register(UpdateSettingsAction.INSTANCE, TransportUpdateSettingsAction.class);
        actions.register(AnalyzeAction.INSTANCE, TransportAnalyzeAction.class);
        actions.register(PutIndexTemplateAction.INSTANCE, TransportPutIndexTemplateAction.class);
        actions.register(GetIndexTemplatesAction.INSTANCE, TransportGetIndexTemplatesAction.class);
        actions.register(DeleteIndexTemplateAction.INSTANCE, TransportDeleteIndexTemplateAction.class);
        if (ITV2_FEATURE_ENABLED) {
            actions.register(PutComponentTemplateAction.INSTANCE, TransportPutComponentTemplateAction.class);
            actions.register(GetComponentTemplateAction.INSTANCE, TransportGetComponentTemplateAction.class);
            actions.register(DeleteComponentTemplateAction.INSTANCE, TransportDeleteComponentTemplateAction.class);
            actions.register(PutIndexTemplateV2Action.INSTANCE, TransportPutIndexTemplateV2Action.class);
            actions.register(GetIndexTemplateV2Action.INSTANCE, TransportGetIndexTemplateV2Action.class);
            actions.register(DeleteIndexTemplateV2Action.INSTANCE, TransportDeleteIndexTemplateV2Action.class);
            actions.register(SimulateIndexTemplateAction.INSTANCE, TransportSimulateIndexTemplateAction.class);
        }
        actions.register(ValidateQueryAction.INSTANCE, TransportValidateQueryAction.class);
        actions.register(RefreshAction.INSTANCE, TransportRefreshAction.class);
        actions.register(FlushAction.INSTANCE, TransportFlushAction.class);
        actions.register(ForceMergeAction.INSTANCE, TransportForceMergeAction.class);
        actions.register(UpgradeAction.INSTANCE, TransportUpgradeAction.class);
        actions.register(UpgradeStatusAction.INSTANCE, TransportUpgradeStatusAction.class);
        actions.register(UpgradeSettingsAction.INSTANCE, TransportUpgradeSettingsAction.class);
        actions.register(ClearIndicesCacheAction.INSTANCE, TransportClearIndicesCacheAction.class);
        actions.register(GetAliasesAction.INSTANCE, TransportGetAliasesAction.class);
        actions.register(GetSettingsAction.INSTANCE, TransportGetSettingsAction.class);

        actions.register(IndexAction.INSTANCE, TransportIndexAction.class);
        actions.register(GetAction.INSTANCE, TransportGetAction.class);
        actions.register(TermVectorsAction.INSTANCE, TransportTermVectorsAction.class);
        actions.register(MultiTermVectorsAction.INSTANCE, TransportMultiTermVectorsAction.class);
        actions.register(TransportShardMultiTermsVectorAction.TYPE, TransportShardMultiTermsVectorAction.class);
        actions.register(DeleteAction.INSTANCE, TransportDeleteAction.class);
        actions.register(UpdateAction.INSTANCE, TransportUpdateAction.class);
        actions.register(MultiGetAction.INSTANCE, TransportMultiGetAction.class);
        actions.register(TransportShardMultiGetAction.TYPE, TransportShardMultiGetAction.class);
        actions.register(BulkAction.INSTANCE, TransportBulkAction.class);
        actions.register(TransportShardBulkAction.TYPE, TransportShardBulkAction.class);
        actions.register(SearchAction.INSTANCE, TransportSearchAction.class);
        actions.register(SearchScrollAction.INSTANCE, TransportSearchScrollAction.class);
        actions.register(MultiSearchAction.INSTANCE, TransportMultiSearchAction.class);
        actions.register(ExplainAction.INSTANCE, TransportExplainAction.class);
        actions.register(ClearScrollAction.INSTANCE, TransportClearScrollAction.class);
        actions.register(RecoveryAction.INSTANCE, TransportRecoveryAction.class);
        actions.register(NodesReloadSecureSettingsAction.INSTANCE, TransportNodesReloadSecureSettingsAction.class);

        //Indexed scripts
        actions.register(PutStoredScriptAction.INSTANCE, TransportPutStoredScriptAction.class);
        actions.register(GetStoredScriptAction.INSTANCE, TransportGetStoredScriptAction.class);
        actions.register(DeleteStoredScriptAction.INSTANCE, TransportDeleteStoredScriptAction.class);
        actions.register(GetScriptContextAction.INSTANCE, TransportGetScriptContextAction.class);
        actions.register(GetScriptLanguageAction.INSTANCE, TransportGetScriptLanguageAction.class);

        actions.register(FieldCapabilitiesAction.INSTANCE, TransportFieldCapabilitiesAction.class);
        actions.register(TransportFieldCapabilitiesIndexAction.TYPE, TransportFieldCapabilitiesIndexAction.class);

        actions.register(PutPipelineAction.INSTANCE, PutPipelineTransportAction.class);
        actions.register(GetPipelineAction.INSTANCE, GetPipelineTransportAction.class);
        actions.register(DeletePipelineAction.INSTANCE, DeletePipelineTransportAction.class);
        actions.register(SimulatePipelineAction.INSTANCE, SimulatePipelineTransportAction.class);

        actionPlugins.stream().flatMap(p -> p.getActions().stream()).forEach(actions::register);

        // Data streams:
        if (DATASTREAMS_FEATURE_ENABLED) {
            actions.register(CreateDataStreamAction.INSTANCE, CreateDataStreamAction.TransportAction.class);
            actions.register(DeleteDataStreamAction.INSTANCE, DeleteDataStreamAction.TransportAction.class);
            actions.register(GetDataStreamsAction.INSTANCE, GetDataStreamsAction.TransportAction.class);
        }

        // Persistent tasks:
        actions.register(StartPersistentTaskAction.INSTANCE, StartPersistentTaskAction.TransportAction.class);
        actions.register(UpdatePersistentTaskStatusAction.INSTANCE, UpdatePersistentTaskStatusAction.TransportAction.class);
        actions.register(CompletionPersistentTaskAction.INSTANCE, CompletionPersistentTaskAction.TransportAction.class);
        actions.register(RemovePersistentTaskAction.INSTANCE, RemovePersistentTaskAction.TransportAction.class);

        // retention leases
        actions.register(RetentionLeaseActions.Add.INSTANCE, RetentionLeaseActions.Add.TransportAction.class);
        actions.register(RetentionLeaseActions.Renew.INSTANCE, RetentionLeaseActions.Renew.TransportAction.class);
        actions.register(RetentionLeaseActions.Remove.INSTANCE, RetentionLeaseActions.Remove.TransportAction.class);

        // internal actions
        actions.register(GlobalCheckpointSyncAction.TYPE, GlobalCheckpointSyncAction.class);
        actions.register(TransportNodesSnapshotsStatus.TYPE, TransportNodesSnapshotsStatus.class);
        actions.register(TransportNodesListGatewayMetaState.TYPE, TransportNodesListGatewayMetaState.class);
        actions.register(TransportVerifyShardBeforeCloseAction.TYPE, TransportVerifyShardBeforeCloseAction.class);
        actions.register(TransportNodesListGatewayStartedShards.TYPE, TransportNodesListGatewayStartedShards.class);
        actions.register(TransportNodesListShardStoreMetadata.TYPE, TransportNodesListShardStoreMetadata.class);
        actions.register(TransportShardFlushAction.TYPE, TransportShardFlushAction.class);
        actions.register(TransportShardRefreshAction.TYPE, TransportShardRefreshAction.class);

        return unmodifiableMap(actions.getRegistry());
    }

    private ActionFilters setupActionFilters(List<ActionPlugin> actionPlugins) {
        return new ActionFilters(
            Collections.unmodifiableSet(actionPlugins.stream().flatMap(p -> p.getActionFilters().stream()).collect(Collectors.toSet())));
    }

    /**
     * 在 RestController上注册各种请求处理器
     * @param nodesInCluster
     */
    public void initRestHandlers(Supplier<DiscoveryNodes> nodesInCluster) {
        List<AbstractCatAction> catActions = new ArrayList<>();
        Consumer<RestHandler> registerHandler = handler -> {
            if (handler instanceof AbstractCatAction) {
                catActions.add((AbstractCatAction) handler);
            }
            restController.registerHandler(handler);
        };
        registerHandler.accept(new RestAddVotingConfigExclusionAction());
        registerHandler.accept(new RestClearVotingConfigExclusionsAction());
        registerHandler.accept(new RestMainAction());
        registerHandler.accept(new RestNodesInfoAction(settingsFilter));
        registerHandler.accept(new RestRemoteClusterInfoAction());
        registerHandler.accept(new RestNodesStatsAction());
        registerHandler.accept(new RestNodesUsageAction());
        registerHandler.accept(new RestNodesHotThreadsAction());
        registerHandler.accept(new RestClusterAllocationExplainAction());
        registerHandler.accept(new RestClusterStatsAction());
        registerHandler.accept(new RestClusterStateAction(settingsFilter));
        registerHandler.accept(new RestClusterHealthAction());
        registerHandler.accept(new RestClusterUpdateSettingsAction());
        registerHandler.accept(new RestClusterGetSettingsAction(settings, clusterSettings, settingsFilter));
        registerHandler.accept(new RestClusterRerouteAction(settingsFilter));
        registerHandler.accept(new RestClusterSearchShardsAction());
        registerHandler.accept(new RestPendingClusterTasksAction());
        registerHandler.accept(new RestPutRepositoryAction());
        registerHandler.accept(new RestGetRepositoriesAction(settingsFilter));
        registerHandler.accept(new RestDeleteRepositoryAction());
        registerHandler.accept(new RestVerifyRepositoryAction());
        registerHandler.accept(new RestCleanupRepositoryAction());
        registerHandler.accept(new RestGetSnapshotsAction());
        registerHandler.accept(new RestCreateSnapshotAction());
        registerHandler.accept(new RestRestoreSnapshotAction());
        registerHandler.accept(new RestDeleteSnapshotAction());
        registerHandler.accept(new RestSnapshotsStatusAction());
        registerHandler.accept(new RestGetIndicesAction());
        registerHandler.accept(new RestIndicesStatsAction());
        registerHandler.accept(new RestIndicesSegmentsAction());
        registerHandler.accept(new RestIndicesShardStoresAction());
        registerHandler.accept(new RestGetAliasesAction());
        registerHandler.accept(new RestIndexDeleteAliasesAction());
        registerHandler.accept(new RestIndexPutAliasAction());
        registerHandler.accept(new RestIndicesAliasesAction());
        registerHandler.accept(new RestCreateIndexAction());
        registerHandler.accept(new RestResizeHandler.RestShrinkIndexAction());
        registerHandler.accept(new RestResizeHandler.RestSplitIndexAction());
        registerHandler.accept(new RestResizeHandler.RestCloneIndexAction());
        registerHandler.accept(new RestRolloverIndexAction());
        registerHandler.accept(new RestDeleteIndexAction());
        registerHandler.accept(new RestCloseIndexAction());
        registerHandler.accept(new RestOpenIndexAction());

        registerHandler.accept(new RestUpdateSettingsAction());
        registerHandler.accept(new RestGetSettingsAction());

        registerHandler.accept(new RestAnalyzeAction());
        registerHandler.accept(new RestGetIndexTemplateAction());
        registerHandler.accept(new RestPutIndexTemplateAction());
        registerHandler.accept(new RestDeleteIndexTemplateAction());
        if (ITV2_FEATURE_ENABLED) {
            registerHandler.accept(new RestPutComponentTemplateAction());
            registerHandler.accept(new RestGetComponentTemplateAction());
            registerHandler.accept(new RestDeleteComponentTemplateAction());
            registerHandler.accept(new RestPutIndexTemplateV2Action());
            registerHandler.accept(new RestGetIndexTemplateV2Action());
            registerHandler.accept(new RestDeleteIndexTemplateV2Action());
            registerHandler.accept(new RestSimulateIndexTemplateAction());
        }

        registerHandler.accept(new RestPutMappingAction());
        registerHandler.accept(new RestGetMappingAction());
        registerHandler.accept(new RestGetFieldMappingAction());

        registerHandler.accept(new RestRefreshAction());
        registerHandler.accept(new RestFlushAction());
        registerHandler.accept(new RestSyncedFlushAction());
        registerHandler.accept(new RestForceMergeAction());
        registerHandler.accept(new RestUpgradeActionDeprecated());
        registerHandler.accept(new RestUpgradeStatusActionDeprecated());
        registerHandler.accept(new RestClearIndicesCacheAction());

        registerHandler.accept(new RestIndexAction());
        registerHandler.accept(new CreateHandler());
        registerHandler.accept(new AutoIdHandler(nodesInCluster));
        registerHandler.accept(new RestGetAction());
        registerHandler.accept(new RestGetSourceAction());
        registerHandler.accept(new RestMultiGetAction(settings));
        registerHandler.accept(new RestDeleteAction());
        registerHandler.accept(new RestCountAction());
        registerHandler.accept(new RestTermVectorsAction());
        registerHandler.accept(new RestMultiTermVectorsAction());
        registerHandler.accept(new RestBulkAction(settings));
        registerHandler.accept(new RestUpdateAction());

        registerHandler.accept(new RestSearchAction());
        registerHandler.accept(new RestSearchScrollAction());
        registerHandler.accept(new RestClearScrollAction());
        registerHandler.accept(new RestMultiSearchAction(settings));

        registerHandler.accept(new RestValidateQueryAction());

        registerHandler.accept(new RestExplainAction());

        registerHandler.accept(new RestRecoveryAction());

        registerHandler.accept(new RestReloadSecureSettingsAction());

        // Scripts API
        registerHandler.accept(new RestGetStoredScriptAction());
        registerHandler.accept(new RestPutStoredScriptAction());
        registerHandler.accept(new RestDeleteStoredScriptAction());
        registerHandler.accept(new RestGetScriptContextAction());
        registerHandler.accept(new RestGetScriptLanguageAction());

        registerHandler.accept(new RestFieldCapabilitiesAction());

        // Tasks API
        registerHandler.accept(new RestListTasksAction(nodesInCluster));
        registerHandler.accept(new RestGetTaskAction());
        registerHandler.accept(new RestCancelTasksAction(nodesInCluster));

        // Ingest API
        registerHandler.accept(new RestPutPipelineAction());
        registerHandler.accept(new RestGetPipelineAction());
        registerHandler.accept(new RestDeletePipelineAction());
        registerHandler.accept(new RestSimulatePipelineAction());

        // Data Stream API
        if (DATASTREAMS_FEATURE_ENABLED) {
            registerHandler.accept(new RestCreateDataStreamAction());
            registerHandler.accept(new RestDeleteDataStreamAction());
            registerHandler.accept(new RestGetDataStreamsAction());
        }

        // CAT API
        registerHandler.accept(new RestAllocationAction());
        registerHandler.accept(new RestShardsAction());
        registerHandler.accept(new RestMasterAction());
        registerHandler.accept(new RestNodesAction());
        registerHandler.accept(new RestTasksAction(nodesInCluster));
        registerHandler.accept(new RestIndicesAction());
        registerHandler.accept(new RestSegmentsAction());
        // Fully qualified to prevent interference with rest.action.count.RestCountAction
        registerHandler.accept(new org.elasticsearch.rest.action.cat.RestCountAction());
        // Fully qualified to prevent interference with rest.action.indices.RestRecoveryAction
        registerHandler.accept(new RestCatRecoveryAction());
        registerHandler.accept(new RestHealthAction());
        registerHandler.accept(new org.elasticsearch.rest.action.cat.RestPendingClusterTasksAction());
        registerHandler.accept(new RestAliasAction());
        registerHandler.accept(new RestThreadPoolAction());
        registerHandler.accept(new RestPluginsAction());
        registerHandler.accept(new RestFielddataAction());
        registerHandler.accept(new RestNodeAttrsAction());
        registerHandler.accept(new RestRepositoriesAction());
        registerHandler.accept(new RestSnapshotAction());
        registerHandler.accept(new RestTemplatesAction());
        for (ActionPlugin plugin : actionPlugins) {
            for (RestHandler handler : plugin.getRestHandlers(settings, restController, clusterSettings, indexScopedSettings,
                    settingsFilter, indexNameExpressionResolver, nodesInCluster)) {
                registerHandler.accept(handler);
            }
        }
        registerHandler.accept(new RestCatAction(catActions));
    }

    @Override
    protected void configure() {
        bind(ActionFilters.class).toInstance(actionFilters);
        bind(DestructiveOperations.class).toInstance(destructiveOperations);
        bind(new TypeLiteral<RequestValidators<PutMappingRequest>>() {}).toInstance(mappingRequestValidators);
        bind(new TypeLiteral<RequestValidators<IndicesAliasesRequest>>() {}).toInstance(indicesAliasesRequestRequestValidators);
        bind(AutoCreateIndex.class).toInstance(autoCreateIndex);

        // register ActionType -> transportAction Map used by NodeClient
        @SuppressWarnings("rawtypes")
        MapBinder<ActionType, TransportAction> transportActionsBinder
                = MapBinder.newMapBinder(binder(), ActionType.class, TransportAction.class);
        for (ActionHandler<?, ?> action : actions.values()) {
            // bind the action as eager singleton, so the map binder one will reuse it
            bind(action.getTransportAction()).asEagerSingleton();
            transportActionsBinder.addBinding(action.getAction()).to(action.getTransportAction()).asEagerSingleton();
        }

    }

    public ActionFilters getActionFilters() {
        return actionFilters;
    }

    public RestController getRestController() {
        return restController;
    }
}<|MERGE_RESOLUTION|>--- conflicted
+++ resolved
@@ -523,11 +523,7 @@
         actions.register(ClusterHealthAction.INSTANCE, TransportClusterHealthAction.class);
         // 更新配置信息
         actions.register(ClusterUpdateSettingsAction.INSTANCE, TransportClusterUpdateSettingsAction.class);
-<<<<<<< HEAD
-        // 进行重路由
-=======
         // 有关重路由的处理器
->>>>>>> b7765339
         actions.register(ClusterRerouteAction.INSTANCE, TransportClusterRerouteAction.class);
         // 查询指定index下所有的分片
         actions.register(ClusterSearchShardsAction.INSTANCE, TransportClusterSearchShardsAction.class);
