/*
 * Licensed to Elasticsearch under one or more contributor
 * license agreements. See the NOTICE file distributed with
 * this work for additional information regarding copyright
 * ownership. Elasticsearch licenses this file to you under
 * the Apache License, Version 2.0 (the "License"); you may
 * not use this file except in compliance with the License.
 * You may obtain a copy of the License at
 *
 *    http://www.apache.org/licenses/LICENSE-2.0
 *
 * Unless required by applicable law or agreed to in writing,
 * software distributed under the License is distributed on an
 * "AS IS" BASIS, WITHOUT WARRANTIES OR CONDITIONS OF ANY
 * KIND, either express or implied.  See the License for the
 * specific language governing permissions and limitations
 * under the License.
 */

package org.elasticsearch.action.bulk;

import org.apache.logging.log4j.LogManager;
import org.apache.logging.log4j.Logger;
import org.apache.logging.log4j.message.ParameterizedMessage;
import org.apache.logging.log4j.util.MessageSupplier;
import org.elasticsearch.ExceptionsHelper;
import org.elasticsearch.action.ActionListener;
import org.elasticsearch.action.ActionRunnable;
import org.elasticsearch.action.ActionType;
import org.elasticsearch.action.DocWriteRequest;
import org.elasticsearch.action.DocWriteResponse;
import org.elasticsearch.action.delete.DeleteRequest;
import org.elasticsearch.action.delete.DeleteResponse;
import org.elasticsearch.action.index.IndexRequest;
import org.elasticsearch.action.index.IndexResponse;
import org.elasticsearch.action.support.ActionFilters;
import org.elasticsearch.action.support.replication.TransportReplicationAction;
import org.elasticsearch.action.support.replication.TransportWriteAction;
import org.elasticsearch.action.update.UpdateHelper;
import org.elasticsearch.action.update.UpdateRequest;
import org.elasticsearch.action.update.UpdateResponse;
import org.elasticsearch.cluster.ClusterState;
import org.elasticsearch.cluster.ClusterStateObserver;
import org.elasticsearch.cluster.action.index.MappingUpdatedAction;
import org.elasticsearch.cluster.action.shard.ShardStateAction;
import org.elasticsearch.cluster.metadata.IndexMetadata;
import org.elasticsearch.cluster.metadata.MappingMetadata;
import org.elasticsearch.cluster.service.ClusterService;
import org.elasticsearch.common.bytes.BytesReference;
import org.elasticsearch.common.collect.Tuple;
import org.elasticsearch.common.compress.CompressedXContent;
import org.elasticsearch.common.inject.Inject;
import org.elasticsearch.common.io.stream.StreamInput;
import org.elasticsearch.common.settings.Settings;
import org.elasticsearch.common.unit.TimeValue;
import org.elasticsearch.common.xcontent.ToXContent;
import org.elasticsearch.common.xcontent.XContentHelper;
import org.elasticsearch.common.xcontent.XContentType;
import org.elasticsearch.index.engine.Engine;
import org.elasticsearch.index.engine.VersionConflictEngineException;
import org.elasticsearch.index.get.GetResult;
import org.elasticsearch.index.mapper.MapperException;
import org.elasticsearch.index.mapper.MapperService;
import org.elasticsearch.index.mapper.SourceToParse;
import org.elasticsearch.index.seqno.SequenceNumbers;
import org.elasticsearch.index.shard.IndexShard;
import org.elasticsearch.index.shard.ShardId;
import org.elasticsearch.index.translog.Translog;
import org.elasticsearch.indices.IndicesService;
import org.elasticsearch.node.NodeClosedException;
import org.elasticsearch.threadpool.ThreadPool;
import org.elasticsearch.transport.TransportRequestOptions;
import org.elasticsearch.transport.TransportService;

import java.io.IOException;
import java.util.Map;
import java.util.concurrent.Executor;
import java.util.function.Consumer;
import java.util.function.LongSupplier;

/**
 * Performs shard-level bulk (index, delete or update) operations
 * 以分片为单位处理 bulk请求
 */
public class TransportShardBulkAction extends TransportWriteAction<BulkShardRequest, BulkShardRequest, BulkShardResponse> {

    public static final String ACTION_NAME = BulkAction.NAME + "[s]";
    public static final ActionType<BulkShardResponse> TYPE = new ActionType<>(ACTION_NAME, BulkShardResponse::new);

    private static final Logger logger = LogManager.getLogger(TransportShardBulkAction.class);

    /**
     * 更新的辅助对象
     */
    private final UpdateHelper updateHelper;
    private final MappingUpdatedAction mappingUpdatedAction;

    @Inject
    public TransportShardBulkAction(Settings settings, TransportService transportService, ClusterService clusterService,
                                    IndicesService indicesService, ThreadPool threadPool, ShardStateAction shardStateAction,
                                    MappingUpdatedAction mappingUpdatedAction, UpdateHelper updateHelper, ActionFilters actionFilters) {
        super(settings, ACTION_NAME, transportService, clusterService, indicesService, threadPool, shardStateAction, actionFilters,
            BulkShardRequest::new, BulkShardRequest::new, ThreadPool.Names.WRITE, false);
        this.updateHelper = updateHelper;
        this.mappingUpdatedAction = mappingUpdatedAction;
    }

    @Override
    protected TransportRequestOptions transportOptions(Settings settings) {
        return BulkAction.INSTANCE.transportOptions(settings);
    }

    @Override
    protected BulkShardResponse newResponseInstance(StreamInput in) throws IOException {
        return new BulkShardResponse(in);
    }

    /**
     * bulk请求在主分片上处理
     * @param request     该对象包含了一组 bulk请求
     * @param primary      the primary shard to perform the operation on
     * @param listener listener for the result of the operation on primary, including current translog location and operation response
     */
    @Override
    protected void shardOperationOnPrimary(BulkShardRequest request, IndexShard primary,
            ActionListener<PrimaryResult<BulkShardRequest, BulkShardResponse>> listener) {
        ClusterStateObserver observer = new ClusterStateObserver(clusterService, request.timeout(), logger, threadPool.getThreadContext());
        performOnPrimary(request, primary, updateHelper, threadPool::absoluteTimeInMillis,
            (update, shardId, mappingListener) -> {
                assert update != null;
                assert shardId != null;
                mappingUpdatedAction.updateMappingOnMaster(shardId.getIndex(), update, mappingListener);
            },
            mappingUpdateListener -> observer.waitForNextChange(new ClusterStateObserver.Listener() {

                /**
                 * 等待集群发生变化 通知监听器
                 * @param state
                 */
                @Override
                public void onNewClusterState(ClusterState state) {
                    mappingUpdateListener.onResponse(null);
                }

                @Override
                public void onClusterServiceClose() {
                    mappingUpdateListener.onFailure(new NodeClosedException(clusterService.localNode()));
                }

                @Override
                public void onTimeout(TimeValue timeout) {
                    mappingUpdateListener.onFailure(new MapperException("timed out while waiting for a dynamic mapping update"));
                }
            }),
            // 将处理逻辑桥接到这个监听器上
            listener, threadPool
        );
    }

    /**
     * 在主分片执行写入操作
     * @param request  该对象包含了本次针对该shardId的多个请求
     * @param primary   此时存在于该节点上 用于表示shard的indexShard对象
     * @param updateHelper  该对象在update时起到一定的辅助作用
     * @param nowInMillisSupplier  用于获取当前时间戳的函数
     * @param mappingUpdater   包含更新逻辑
     * @param waitForMappingUpdate   配合mappingUpdater使用
     * @param listener   业务层监听器
     * @param threadPool
     */
    public static void performOnPrimary(
        BulkShardRequest request,
        IndexShard primary,
        UpdateHelper updateHelper,
        LongSupplier nowInMillisSupplier,
        MappingUpdatePerformer mappingUpdater,
        Consumer<ActionListener<Void>> waitForMappingUpdate,
        ActionListener<PrimaryResult<BulkShardRequest, BulkShardResponse>> listener,
        ThreadPool threadPool) {
        new ActionRunnable<>(listener) {

            // 使用专门的 write线程进行处理
            private final Executor executor = threadPool.executor(ThreadPool.Names.WRITE);

            // 在处理这么多req的过程中 始终使用同一个上下文
            private final BulkPrimaryExecutionContext context = new BulkPrimaryExecutionContext(request, primary);

            final long startBulkTime = System.nanoTime();

            /**
             * 执行处理逻辑
             * @throws Exception
             */
            @Override
            protected void doRun() throws Exception {
                // 只要此时还有req可以被处理
                while (context.hasMoreOperationsToExecute()) {
                    if (executeBulkItemRequest(context, updateHelper, nowInMillisSupplier, mappingUpdater, waitForMappingUpdate,
                        // 执行某个 bulkItemReq 当处理成功时 会自动切换到下一个
                        ActionListener.wrap(v -> executor.execute(this), this::onRejection)) == false) {
                        // We are waiting for a mapping update on another thread, that will invoke this action again once its done
                        // so we just break out here.
                        return;
                    }
                    assert context.isInitial(); // either completed and moved to next or reset
                }
                // 目前默认实现中只有一些stats对象
                primary.getBulkOperationListener().afterBulk(request.totalSizeInBytes(), System.nanoTime() - startBulkTime);
                // We're done, there's no more operations to execute so we resolve the wrapped listener
                finishRequest();
            }

            /**
             * 在处理update操作时 可能遇到了异常 触发该钩子
             * @param e
             */
            @Override
            public void onRejection(Exception e) {
                // We must finish the outstanding request. Finishing the outstanding request can include
                //refreshing and fsyncing. Therefore, we must force execution on the WRITE thread.
                // 一旦在上面某个req的处理失败后 就会终止剩余req的处理  同时剩余的请求以异常作为结果触发监听器
                executor.execute(new ActionRunnable<>(listener) {

                    @Override
                    protected void doRun() {
                        // Fail all operations after a bulk rejection hit an action that waited for a mapping update and finish the request
                        while (context.hasMoreOperationsToExecute()) {
                            context.setRequestToExecute(context.getCurrent());
                            final DocWriteRequest<?> docWriteRequest = context.getRequestToExecute();
                            onComplete(
                                // 生成一个异常结果
                                exceptionToResult(
                                    e, primary, docWriteRequest.opType() == DocWriteRequest.OpType.DELETE, docWriteRequest.version()),
                                context, null);
                        }
                        finishRequest();
                    }

                    @Override
                    public boolean isForceExecution() {
                        return true;
                    }
                });
            }

            /**
             * 当在某个shard.primary上的相关操作完成后 触发监听器
             */
            private void finishRequest() {
                ActionListener.completeWith(listener,

                    // 该函数产生结果 并触发listener
                    () -> new WritePrimaryResult<>(
                        context.getBulkShardRequest(), context.buildShardResponse(), context.getLocationToSync(), null,
                        context.getPrimary(), logger));
            }
            // 立即触发 doRun()
        }.run();
    }

    /**
     * Executes bulk item requests and handles request execution exceptions.
     * @param context 处理过程中使用的上下文
     * @return {@code true} if request completed on this thread and the listener was invoked, {@code false} if the request triggered
     *                      a mapping update that will finish and invoke the listener on a different thread
     *                      处理单个写入操作
     */
    static boolean executeBulkItemRequest(BulkPrimaryExecutionContext context, UpdateHelper updateHelper, LongSupplier nowInMillisSupplier,
                                       MappingUpdatePerformer mappingUpdater, Consumer<ActionListener<Void>> waitForMappingUpdate,
                                       ActionListener<Void> itemDoneListener) throws Exception {
        // 获取本次操作类型
        final DocWriteRequest.OpType opType = context.getCurrent().opType();

        final UpdateHelper.Result updateResult;
        // 如果本次操作类型是一个更新操作
        if (opType == DocWriteRequest.OpType.UPDATE) {
            final UpdateRequest updateRequest = (UpdateRequest) context.getCurrent();
            try {
                // 执行更新操作需要一个准备动作  这里面包含了查询原数据是否存在 不存在的情况就要更改成插入操作
                updateResult = updateHelper.prepare(updateRequest, context.getPrimary(), nowInMillisSupplier);
            } catch (Exception failure) {
                // we may fail translating a update to index or delete operation
                // we use index result to communicate failure while translating update request
                final Engine.Result result =
                    new Engine.IndexResult(failure, updateRequest.version());
                context.setRequestToExecute(updateRequest);
                context.markOperationAsExecuted(result);
                context.markAsCompleted(context.getExecutionResult());
                return true;
            }
            // execute translated update request
            switch (updateResult.getResponseResult()) {
                case CREATED:
                case UPDATED:
<<<<<<< HEAD
                    // 实际上插入以及更新对于lucene来说都是简单插入一条记录
=======
                    // 实际上更新操作 或者插入操作都是生成一个新的source 并准备插入到lucene中
>>>>>>> 90a1699a
                    IndexRequest indexRequest = updateResult.action();
                    // 通过当前主分片 获取相关的索引信息
                    IndexMetadata metadata = context.getPrimary().indexSettings().getIndexMetadata();
                    MappingMetadata mappingMd = metadata.mapping();
                    // 检测id是否已设置 未设置的情况 自动生成
                    indexRequest.process(metadata.getCreationVersion(), mappingMd, updateRequest.concreteIndex());
                    context.setRequestToExecute(indexRequest);
                    break;
                    // 当使用script处理时 才会出现delete 先忽略
                case DELETED:
                    context.setRequestToExecute(updateResult.action());
                    break;
                    // 当执行更新数据 但是发现实际上数据没有变化时 就会选择插入一个noop
                case NOOP:
                    context.markOperationAsNoOp(updateResult.action());
                    // 本次处理已经结束  同时自动切换到下一个req
                    context.markAsCompleted(context.getExecutionResult());
                    return true;
                default:
                    throw new IllegalStateException("Illegal update operation " + updateResult.getResponseResult());
            }
        } else {
            // 其余类型不需要基于原来的数据 所以直接设置就好
            context.setRequestToExecute(context.getCurrent());
            updateResult = null;
        }

        assert context.getRequestToExecute() != null; // also checks that we're in TRANSLATED state

        final IndexShard primary = context.getPrimary();
        final long version = context.getRequestToExecute().version();
        // 代表本次发起的是删除操作
        final boolean isDelete = context.getRequestToExecute().opType() == DocWriteRequest.OpType.DELETE;
        final Engine.Result result;
        // 开始执行删除操作
        if (isDelete) {
            final DeleteRequest request = context.getRequestToExecute();
            // 注意这些 ifXXX条件 当id对应的doc 不满足条件时 会抛出异常
            result = primary.applyDeleteOperationOnPrimary(version, request.id(), request.versionType(),
                request.ifSeqNo(), request.ifPrimaryTerm());
        } else {
            final IndexRequest request = context.getRequestToExecute();
            result = primary.applyIndexOperationOnPrimary(version, request.versionType(), new SourceToParse(
                    request.index(), request.id(), request.source(), request.getContentType(), request.routing()),
                    request.ifSeqNo(), request.ifPrimaryTerm(), request.getAutoGeneratedTimestamp(), request.isRetry());
        }

        // TODO 先忽略需要更新数据的场景
        if (result.getResultType() == Engine.Result.Type.MAPPING_UPDATE_REQUIRED) {

            try {
                primary.mapperService().merge(MapperService.SINGLE_MAPPING_NAME,
                    new CompressedXContent(result.getRequiredMappingUpdate(), XContentType.JSON, ToXContent.EMPTY_PARAMS),
                    MapperService.MergeReason.MAPPING_UPDATE_PREFLIGHT);
            } catch (Exception e) {
                logger.info(() -> new ParameterizedMessage("{} mapping update rejected by primary", primary.shardId()), e);
                onComplete(exceptionToResult(e, primary, isDelete, version), context, updateResult);
                return true;
            }

            mappingUpdater.updateMappings(result.getRequiredMappingUpdate(), primary.shardId(),
                new ActionListener<>() {
                    @Override
                    public void onResponse(Void v) {
                        context.markAsRequiringMappingUpdate();
                        waitForMappingUpdate.accept(
                            ActionListener.runAfter(new ActionListener<>() {
                                @Override
                                public void onResponse(Void v) {
                                    assert context.requiresWaitingForMappingUpdate();
                                    context.resetForExecutionForRetry();
                                }

                                @Override
                                public void onFailure(Exception e) {
                                    context.failOnMappingUpdate(e);
                                }
                            }, () -> itemDoneListener.onResponse(null))
                        );
                    }

                    @Override
                    public void onFailure(Exception e) {
                        onComplete(exceptionToResult(e, primary, isDelete, version), context, updateResult);
                        // Requesting mapping update failed, so we don't have to wait for a cluster state update
                        assert context.isInitial();
                        itemDoneListener.onResponse(null);
                    }
                });
            return false;
        } else {
            onComplete(result, context, updateResult);
        }
        return true;
    }

    private static Engine.Result exceptionToResult(Exception e, IndexShard primary, boolean isDelete, long version) {
        return isDelete ? primary.getFailedDeleteResult(e, version) : primary.getFailedIndexResult(e, version);
    }

    /**
     * 此时已经将某个操作作用到了 engine内部
     * @param r   在engine处理后的结果
     * @param context
     * @param updateResult  在prepare阶段生成的结果对象
     */
    private static void onComplete(Engine.Result r, BulkPrimaryExecutionContext context, UpdateHelper.Result updateResult) {

        // 使用engine处理后的结果 标记context为已完成状态
        context.markOperationAsExecuted(r);

        // 根据当前操作类型判断是否是一个更新请求
        final DocWriteRequest<?> docWriteRequest = context.getCurrent();
        final DocWriteRequest.OpType opType = docWriteRequest.opType();
        final boolean isUpdate = opType == DocWriteRequest.OpType.UPDATE;

        // 查看本次处理结果是否失败
        final BulkItemResponse executionResult = context.getExecutionResult();
        final boolean isFailed = executionResult.isFailed();
        // 如果是版本冲突异常 会进行重试
        if (isUpdate && isFailed && isConflictException(executionResult.getFailure().getCause())
            && context.getRetryCounter() < ((UpdateRequest) docWriteRequest).retryOnConflict()) {
            context.resetForExecutionForRetry();
            return;
        }
        final BulkItemResponse response;
        if (isUpdate) {
            // 更新成功 对BulkItemResponse做一些处理
            response = processUpdateResponse((UpdateRequest) docWriteRequest, context.getConcreteIndex(), executionResult, updateResult);
        } else {
            // 失败只是打印日志
            if (isFailed) {
                final Exception failure = executionResult.getFailure().getCause();
                final MessageSupplier messageSupplier = () -> new ParameterizedMessage("{} failed to execute bulk item ({}) {}",
                    context.getPrimary().shardId(), opType.getLowercase(), docWriteRequest);
                if (TransportShardBulkAction.isConflictException(failure)) {
                    logger.trace(messageSupplier, failure);
                } else {
                    logger.debug(messageSupplier, failure);
                }
            }
            response = executionResult;
        }
        context.markAsCompleted(response);
        assert context.isInitial();
    }

    private static boolean isConflictException(final Exception e) {
        return ExceptionsHelper.unwrapCause(e) instanceof VersionConflictEngineException;
    }

    /**
     * Creates a new bulk item result from the given requests and result of performing the update operation on the shard.
     * 处理更新成功后的结果
     */
    private static BulkItemResponse processUpdateResponse(final UpdateRequest updateRequest, final String concreteIndex,
                                                          BulkItemResponse operationResponse, final UpdateHelper.Result translate) {
        final BulkItemResponse response;
        // 如果本次操作失败 相当于就是生成一个结果副本 并返回
        if (operationResponse.isFailed()) {
            response = new BulkItemResponse(operationResponse.getItemId(), DocWriteRequest.OpType.UPDATE, operationResponse.getFailure());
        } else {
            // 获取本次操作类型
            final DocWriteResponse.Result translatedResult = translate.getResponseResult();
            final UpdateResponse updateResponse;
            if (translatedResult == DocWriteResponse.Result.CREATED || translatedResult == DocWriteResponse.Result.UPDATED) {

                // 获取作用在engine上的req
                final IndexRequest updateIndexRequest = translate.action();
                final IndexResponse indexResponse = operationResponse.getResponse();

                // 转换成 updateResponse
                updateResponse = new UpdateResponse(indexResponse.getShardInfo(), indexResponse.getShardId(),
                    indexResponse.getId(), indexResponse.getSeqNo(), indexResponse.getPrimaryTerm(),
                    indexResponse.getVersion(), indexResponse.getResult());

                // 本次是否有获取 source field
                if (updateRequest.fetchSource() != null && updateRequest.fetchSource().fetchSource()) {
                    final BytesReference indexSourceAsBytes = updateIndexRequest.source();
                    final Tuple<XContentType, Map<String, Object>> sourceAndContent =
                        XContentHelper.convertToMap(indexSourceAsBytes, true, updateIndexRequest.getContentType());

                    // 将source通过 context处理后 生成GetResult对象 并设置到response中
                    updateResponse.setGetResult(UpdateHelper.extractGetResult(updateRequest, concreteIndex,
                        indexResponse.getSeqNo(), indexResponse.getPrimaryTerm(),
                        indexResponse.getVersion(), sourceAndContent.v2(), sourceAndContent.v1(), indexSourceAsBytes));
                }
                // 本次是删除操作
            } else if (translatedResult == DocWriteResponse.Result.DELETED) {
                // 套路与 CREATE/UPDATE 类似
                final DeleteResponse deleteResponse = operationResponse.getResponse();
                updateResponse = new UpdateResponse(deleteResponse.getShardInfo(), deleteResponse.getShardId(),
                    deleteResponse.getId(), deleteResponse.getSeqNo(), deleteResponse.getPrimaryTerm(),
                    deleteResponse.getVersion(), deleteResponse.getResult());

                final GetResult getResult = UpdateHelper.extractGetResult(updateRequest, concreteIndex,
                    deleteResponse.getSeqNo(), deleteResponse.getPrimaryTerm(), deleteResponse.getVersion(),
                    translate.updatedSourceAsMap(), translate.updateSourceContentType(), null);

                updateResponse.setGetResult(getResult);
            } else {
                throw new IllegalArgumentException("unknown operation type: " + translatedResult);
            }
            response = new BulkItemResponse(operationResponse.getItemId(), DocWriteRequest.OpType.UPDATE, updateResponse);
        }
        return response;
    }

    /**
     * 在副本上处理该请求  TODO 将结果写入到多少副本才算成功呢 会跟kafka一样 写入超过一半么???
     * @param request
     * @param replica      the replica shard to perform the operation on
     * @return
     * @throws Exception
     */
    @Override
    public WriteReplicaResult<BulkShardRequest> shardOperationOnReplica(BulkShardRequest request, IndexShard replica) throws Exception {
        final long startBulkTime = System.nanoTime();
        final Translog.Location location = performOnReplica(request, replica);
        replica.getBulkOperationListener().afterBulk(request.totalSizeInBytes(), System.nanoTime() - startBulkTime);
        return new WriteReplicaResult<>(request, location, null, replica, logger);
    }

    /**
     * 在主分片上处理请求是不需要获取 location信息的  但是在分片上处理就需要location信息
     * @param request
     * @param replica
     * @return
     * @throws Exception
     */
    public static Translog.Location performOnReplica(BulkShardRequest request, IndexShard replica) throws Exception {
        Translog.Location location = null;
        for (int i = 0; i < request.items().length; i++) {
            final BulkItemRequest item = request.items()[i];
            // 因为处理过程是先走primary 之后转发到replica  而在primary处理时已经为每个itemReq设置了对应的 response了
            final BulkItemResponse response = item.getPrimaryResponse();
            final Engine.Result operationResult;

            // 如果在主分片处理失败了   在engine处理后返回的 Result中会携带seqNo信息  至少能确定该seqNo之前的数据都需要同步
            if (item.getPrimaryResponse().isFailed()) {
                // 如果连seq都无法确认 就无法继续处理了
                if (response.getFailure().getSeqNo() == SequenceNumbers.UNASSIGNED_SEQ_NO) {
                    continue; // ignore replication as we didn't generate a sequence number for this request.
                }

                final long primaryTerm;
                // TODO 可能是主分片已经过时 ???
                if (response.getFailure().getTerm() == SequenceNumbers.UNASSIGNED_PRIMARY_TERM) {
                    // primary is on older version, just take the current primary term
                    // 使用副本当前知晓的最新的主分片term
                    primaryTerm = replica.getOperationPrimaryTerm();
                } else {
                    primaryTerm = response.getFailure().getTerm();
                }
                // 在这个seqNo位 生成了一个 noop对象
                operationResult = replica.markSeqNoAsNoop(response.getFailure().getSeqNo(), primaryTerm,
                    response.getFailure().getMessage());
            } else {
                // 本次虽然操作成功 但是操作类型就是 NOOP 那么不做处理
                if (response.getResponse().getResult() == DocWriteResponse.Result.NOOP) {
                    continue; // ignore replication as it's a noop
                }
                assert response.getResponse().getSeqNo() != SequenceNumbers.UNASSIGNED_SEQ_NO;
                // 其余情况才需要进行真正的处理
                operationResult = performOpOnReplica(response.getResponse(), item.request(), replica);
            }
            assert operationResult != null : "operation result must never be null when primary response has no failure";

            // 将location信息同步到本次操作后的result的位置信息
            location = syncOperationResultOrThrow(operationResult, location);
        }
        return location;
    }

    /**
     * 在副本上处理请求
     * @param primaryResponse
     * @param docWriteRequest   这个原请求对象 在primary上处理时 已经调用过prepare进行数据更新了
     * @param replica
     * @return
     * @throws Exception
     */
    private static Engine.Result performOpOnReplica(DocWriteResponse primaryResponse, DocWriteRequest<?> docWriteRequest,
                                                    IndexShard replica) throws Exception {
        final Engine.Result result;
        switch (docWriteRequest.opType()) {
            case CREATE:
            case INDEX:
                final IndexRequest indexRequest = (IndexRequest) docWriteRequest;
                final ShardId shardId = replica.shardId();
                final SourceToParse sourceToParse = new SourceToParse(shardId.getIndexName(), indexRequest.id(),
                    indexRequest.source(), indexRequest.getContentType(), indexRequest.routing());
                result = replica.applyIndexOperationOnReplica(primaryResponse.getSeqNo(), primaryResponse.getPrimaryTerm(),
                    primaryResponse.getVersion(), indexRequest.getAutoGeneratedTimestamp(), indexRequest.isRetry(), sourceToParse);
                break;
            case DELETE:
                DeleteRequest deleteRequest = (DeleteRequest) docWriteRequest;
                result = replica.applyDeleteOperationOnReplica(primaryResponse.getSeqNo(), primaryResponse.getPrimaryTerm(),
                    primaryResponse.getVersion(), deleteRequest.id());
                break;
            default:
                assert false : "Unexpected request operation type on replica: " + docWriteRequest + ";primary result: " + primaryResponse;
                throw new IllegalStateException("Unexpected request operation type on replica: " + docWriteRequest.opType().getLowercase());
        }

        // TODO
        if (result.getResultType() == Engine.Result.Type.MAPPING_UPDATE_REQUIRED) {
            // Even though the primary waits on all nodes to ack the mapping changes to the master
            // (see MappingUpdatedAction.updateMappingOnMaster) we still need to protect against missing mappings
            // and wait for them. The reason is concurrent requests. Request r1 which has new field f triggers a
            // mapping update. Assume that that update is first applied on the primary, and only later on the replica
            // (it’s happening concurrently). Request r2, which now arrives on the primary and which also has the new
            // field f might see the updated mapping (on the primary), and will therefore proceed to be replicated
            // to the replica. When it arrives on the replica, there’s no guarantee that the replica has already
            // applied the new mapping, so there is no other option than to wait.
            throw new TransportReplicationAction.RetryOnReplicaException(replica.shardId(),
                "Mappings are not available on the replica yet, triggered update: " + result.getRequiredMappingUpdate());
        }
        return result;
    }
}<|MERGE_RESOLUTION|>--- conflicted
+++ resolved
@@ -292,11 +292,8 @@
             switch (updateResult.getResponseResult()) {
                 case CREATED:
                 case UPDATED:
-<<<<<<< HEAD
                     // 实际上插入以及更新对于lucene来说都是简单插入一条记录
-=======
                     // 实际上更新操作 或者插入操作都是生成一个新的source 并准备插入到lucene中
->>>>>>> 90a1699a
                     IndexRequest indexRequest = updateResult.action();
                     // 通过当前主分片 获取相关的索引信息
                     IndexMetadata metadata = context.getPrimary().indexSettings().getIndexMetadata();
